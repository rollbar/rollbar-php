{
  "name": "rollbar/rollbar",
  "description": "Monitors errors and exceptions and reports them to Rollbar",
  "type": "library",
  "keywords": ["logging", "debugging", "monitoring", "errors", "exceptions"],
  "license": "MIT",
  "homepage": "http://github.com/rollbar/rollbar-php",

  "authors": [
    {
      "name": "Rollbar, Inc.",
      "email": "support@rollbar.com",
      "role": "Developer"
    }
  ],

  "support": {
    "email": "support@rollbar.com"
  },

  "autoload": {
    "psr-4": {
      "Rollbar\\": "src/"
    }
  },

  "autoload-dev": {
      "psr-4": {
          "Rollbar\\": "tests/"
      }
  },

  "require": {
    "ext-curl": "*",
<<<<<<< HEAD
    "psr/log": "~1.0.2",
    "fluent/logger": "^1.0",
    "rollbar/rollbar-js": "v2.1.0"
=======
    "psr/log": "~1.0.2"
>>>>>>> f8a87bfe
  },

  "require-dev": {
    "phpunit/phpunit": "4.8.*",
    "mockery/mockery": "0.9.*",
    "squizlabs/php_codesniffer": "2.*",
    "codeclimate/php-test-reporter": "dev-master",
    "monolog/monolog": "*",
    "packfire/php5.3-compat": "*",
    "phpmd/phpmd" : "@stable"
  },

  "suggest": {
    "packfire/php5.3-compat": "for backward compatibility with PHP 5.3",
    "fluent/logger": "Needed to use the 'fluent' handler for fluentd support"
  },

  "scripts": {
    "test": [
      "phpunit --coverage-clover build/logs/clover.xml",
      "phpcs --standard=PSR1,PSR2 src tests"
    ],
    "fix": "phpcbf --standard=PSR1,PSR2 src tests"

  },
  
  "config": {
    "process-timeout": 600
  },
  
  "repositories": [
        {
            "type": "package",
            "package": {
                "name": "rollbar/rollbar-js",
                "version": "v2.1.0",
                "source": {
                    "url": "https://github.com/rollbar/rollbar.js",
                    "type": "git",
                    "reference": "v2.1.0"
                }
            }
        }
    ]
}<|MERGE_RESOLUTION|>--- conflicted
+++ resolved
@@ -32,13 +32,9 @@
 
   "require": {
     "ext-curl": "*",
-<<<<<<< HEAD
     "psr/log": "~1.0.2",
     "fluent/logger": "^1.0",
     "rollbar/rollbar-js": "v2.1.0"
-=======
-    "psr/log": "~1.0.2"
->>>>>>> f8a87bfe
   },
 
   "require-dev": {
