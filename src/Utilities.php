--- conflicted
+++ resolved
@@ -80,16 +80,12 @@
     public static function serializeForRollbar(
         $obj,
         array $customKeys = null,
-<<<<<<< HEAD
-        &$objectHashes = array()
-=======
+        &$objectHashes = array(),
         $maxDepth = -1,
         $depth = 0
->>>>>>> 23680ffc
     ) {
         
         $returnVal = array();
-<<<<<<< HEAD
         
         if (is_object($obj)) {
             if (self::serializedAlready($obj, $objectHashes)) {
@@ -99,11 +95,10 @@
             }
         }
         
-=======
         if ($maxDepth > 0 && $depth > $maxDepth) {
             return null;
         }
->>>>>>> 23680ffc
+
         foreach ($obj as $key => $val) {
             if (is_object($val)) {
                 if (self::serializedAlready($val, $objectHashes)) {
@@ -115,21 +110,12 @@
                     } else {
                         $val = array(
                             'class' => get_class($val),
-                            'value' => self::serializeForRollbar($val, $customKeys, $objectHashes)
+                            'value' => self::serializeForRollbar($val, $customKeys, $objectHashes, $maxDepth, $depth+1)
                         );
                     }
                 }
             } elseif (is_array($val)) {
-<<<<<<< HEAD
-                $val = self::serializeForRollbar($val, $customKeys, $objectHashes);
-=======
-                $val = self::serializeForRollbar($val, null, $maxDepth, $depth+1);
-            } elseif (is_object($val)) {
-                $val = array(
-                    'class' => get_class($val),
-                    'value' => $val
-                );
->>>>>>> 23680ffc
+                $val = self::serializeForRollbar($val, $customKeys, $objectHashes, $maxDepth, $depth+1);
             }
             
             if ($customKeys !== null && in_array($key, $customKeys)) {
