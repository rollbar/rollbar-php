--- conflicted
+++ resolved
@@ -313,15 +313,9 @@
         return $value !== null ? $value : $this->maxItems;
     }
 
-<<<<<<< HEAD
     public function minimumLevel($value = null)
     {
         return $value !== null ? $value : $this->minimumLevel;
-=======
-    public function monologMinimumLevel($value = null)
-    {
-        return $value !== null ? $value : $this->monologMinimumLevel;
->>>>>>> f480fa96
     }
 
     private $psrLevels;
@@ -369,9 +363,5 @@
     private $scrubFields;
     private $customTruncation = null;
     private $maxItems = 10;
-<<<<<<< HEAD
-    private $minimumLevel = null;
-=======
-    private $monologMinimumLevel = Logger::ERROR;
->>>>>>> f480fa96
+    private $minimumLevel = 0;
 }