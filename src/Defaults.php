<?php namespace Rollbar;

use Rollbar\Utilities;
use Rollbar\Payload\Notifier;
use Psr\Log\LogLevel;

class Defaults
{
    private static $singleton = null;

    public static function get()
    {
        if (is_null(self::$singleton)) {
            self::$singleton = new Defaults();
        }
        return self::$singleton;
    }

    private static function getGitHash()
    {
        try {
            if (function_exists('exec')) {
                exec('git rev-parse --verify HEAD 2> /dev/null', $output);
                if ($output) {
                    return $output[0];
                }
            }
            return null;
        } catch (\Exception $e) {
            return null;
        }
    }

    private static function getGitBranch()
    {
        try {
            if (function_exists('exec')) {
                exec('git rev-parse --abbrev-ref HEAD 2> /dev/null', $output);
                if ($output) {
                    return $output[0];
                }
            }
            return null;
        } catch (\Exception $e) {
            return null;
        }
    }

    private static function getServerRoot()
    {
        return isset($_ENV["HEROKU_APP_DIR"]) ? $_ENV["HEROKU_APP_DIR"] : null;
    }

    private static function getPlatform()
    {
        return php_uname('a');
    }

    private static function getNotifier()
    {
        return Notifier::defaultNotifier();
    }

    private static function getBaseException()
    {
        return version_compare(phpversion(), '7.0', '<')
            ? '\Exception'
            : '\Throwable';
    }

    private static function getScrubFields()
    {
        return array(
            'passwd',
            'password',
            'secret',
            'confirm_password',
            'password_confirmation',
            'auth_token',
            'csrf_token',
            'access_token'
        );
    }
    
    public function sendMessageTrace($sendMessageTrace = null)
    {
        return $sendMessageTrace !== null ? $sendMessageTrace : $this->defaultSendMessageTrace;
    }
    
    public function captureErrorStacktraces($captureErrorStracktraces = null)
    {
        return $captureErrorStracktraces !== null ?
            $captureErrorStracktraces :
            $this->defaultCaptureErrorStacktraces;
    }
    
    public function localVarsDump($localVarsDump = null)
    {
        return $localVarsDump !== null ? $localVarsDump : $this->defaultLocalVarsDump;
    }

    public function rawRequestBody($rawRequestBody = null)
    {
        return $rawRequestBody ? $rawRequestBody : $this->defaultRawRequestBody;
    }

    private $defaultMessageLevel = "warning";
    private $defaultExceptionLevel = "error";
    private $defaultPsrLevels;
    private $defaultCodeVersion;
    private $defaultErrorLevels;
    private $defaultGitHash;
    private $defaultGitBranch;
    private $defaultServerRoot;
    private $defaultPlatform;
    private $defaultNotifier;
    private $defaultBaseException;
    private $defaultScrubFields;
    private $defaultSendMessageTrace;
    private $defaultIncludeCodeContext;
    private $defaultIncludeExcCodeContext;
<<<<<<< HEAD
    private $defaultRawRequestBody;
=======
    private $defaultLocalVarsDump;
    private $defaultCaptureErrorStacktraces;
>>>>>>> 507462f1

    public function __construct()
    {
        $this->defaultPsrLevels = array(
            LogLevel::EMERGENCY => "critical",
            "emergency" => "critical",
            LogLevel::ALERT => "critical",
            "alert" => "critical",
            LogLevel::CRITICAL => "critical",
            "critical" => "critical",
            LogLevel::ERROR => "error",
            "error" => "error",
            LogLevel::WARNING => "warning",
            "warning" => "warning",
            LogLevel::NOTICE => "info",
            "notice" => "info",
            LogLevel::INFO => "info",
            "info" => "info",
            LogLevel::DEBUG => "debug",
            "debug" => "debug"
        );
        $this->defaultErrorLevels = array(
            E_ERROR => "error",
            E_WARNING => "warning",
            E_PARSE => "critical",
            E_NOTICE => "debug",
            E_CORE_ERROR => "critical",
            E_CORE_WARNING => "warning",
            E_COMPILE_ERROR => "critical",
            E_COMPILE_WARNING => "warning",
            E_USER_ERROR => "error",
            E_USER_WARNING => "warning",
            E_USER_NOTICE => "debug",
            E_STRICT => "info",
            E_RECOVERABLE_ERROR => "error",
            E_DEPRECATED => "info",
            E_USER_DEPRECATED => "info"
        );
        $this->defaultGitHash = self::getGitHash();
        $this->defaultGitBranch = self::getGitBranch();
        $this->defaultServerRoot = self::getServerRoot();
        $this->defaultPlatform = self::getPlatform();
        $this->defaultNotifier = self::getNotifier();
        $this->defaultBaseException = self::getBaseException();
        $this->defaultScrubFields = self::getScrubFields();
        $this->defaultCodeVersion = "";
        $this->defaultSendMessageTrace = false;
        $this->defaultIncludeCodeContext = false;
        $this->defaultIncludeExcCodeContext = false;
<<<<<<< HEAD
        $this->defaultRawRequestBody = false;
=======
        $this->defaultLocalVarsDump = false;
        $this->defaultCaptureErrorStacktraces = true;
>>>>>>> 507462f1
    }

    public function messageLevel($level = null)
    {
        return Utilities::coalesce($level, $this->defaultMessageLevel);
    }

    public function exceptionLevel($level = null)
    {
        return Utilities::coalesce($level, $this->defaultExceptionLevel);
    }

    public function errorLevels($level = null)
    {
        return Utilities::coalesce($level, $this->defaultErrorLevels);
    }

    public function psrLevels($level = null)
    {
        return Utilities::coalesce($level, $this->defaultPsrLevels);
    }

    public function codeVersion($codeVersion = null)
    {
        return Utilities::coalesce($codeVersion, $this->defaultCodeVersion);
    }

    public function gitHash($gitHash = null)
    {
        return Utilities::coalesce($gitHash, $this->defaultGitHash);
    }

    public function gitBranch($gitBranch = null)
    {
        return Utilities::coalesce($gitBranch, $this->defaultGitBranch);
    }

    public function serverRoot($serverRoot = null)
    {
        return Utilities::coalesce($serverRoot, $this->defaultServerRoot);
    }

    public function platform($platform = null)
    {
        return Utilities::coalesce($platform, $this->defaultPlatform);
    }

    public function notifier($notifier = null)
    {
        return Utilities::coalesce($notifier, $this->defaultNotifier);
    }

    public function baseException($baseException = null)
    {
        return Utilities::coalesce($baseException, $this->defaultBaseException);
    }

    public function scrubFields($scrubFields = null)
    {
        return Utilities::coalesce($scrubFields, $this->defaultScrubFields);
    }

    public function includeCodeContext($includeCodeContext = null)
    {
        return Utilities::coalesce($includeCodeContext, $this->defaultIncludeCodeContext);
    }

    public function includeExcCodeContext($includeExcCodeContext = null)
    {
        return Utilities::coalesce($includeExcCodeContext, $this->defaultIncludeExcCodeContext);
    }
}<|MERGE_RESOLUTION|>--- conflicted
+++ resolved
@@ -119,12 +119,9 @@
     private $defaultSendMessageTrace;
     private $defaultIncludeCodeContext;
     private $defaultIncludeExcCodeContext;
-<<<<<<< HEAD
     private $defaultRawRequestBody;
-=======
     private $defaultLocalVarsDump;
     private $defaultCaptureErrorStacktraces;
->>>>>>> 507462f1
 
     public function __construct()
     {
@@ -174,12 +171,9 @@
         $this->defaultSendMessageTrace = false;
         $this->defaultIncludeCodeContext = false;
         $this->defaultIncludeExcCodeContext = false;
-<<<<<<< HEAD
         $this->defaultRawRequestBody = false;
-=======
         $this->defaultLocalVarsDump = false;
         $this->defaultCaptureErrorStacktraces = true;
->>>>>>> 507462f1
     }
 
     public function messageLevel($level = null)
