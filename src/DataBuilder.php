--- conflicted
+++ resolved
@@ -57,12 +57,9 @@
     protected $includeExcCodeContext;
     protected $shiftFunction;
     protected $sendMessageTrace;
-<<<<<<< HEAD
     protected $rawRequestBody;
-=======
     protected $localVarsDump;
     protected $captureErrorStacktraces;
->>>>>>> 507462f1
 
     public function __construct($config)
     {
