<?php namespace Rollbar;

use Rollbar\Payload\Context;
use Rollbar\Payload\Message;
use Rollbar\Payload\Body;
use Rollbar\Payload\Level;
use Rollbar\Payload\Person;
use Rollbar\Payload\Server;
use Rollbar\Payload\Request;
use Rollbar\Payload\Data;
use Rollbar\Payload\Trace;
use Rollbar\Payload\Frame;
use Rollbar\Payload\TraceChain;
use Rollbar\Payload\ExceptionInfo;
use Rollbar\Rollbar;
use Rollbar\Exceptions\PersonFuncException;

class DataBuilder implements DataBuilderInterface
{
    protected static $defaults;

    protected $environment;
    protected $messageLevel;
    protected $exceptionLevel;
    protected $psrLevels;
    protected $errorLevels;
    protected $codeVersion;
    protected $platform;
    protected $framework;
    protected $context;
    protected $requestParams;
    protected $requestBody;
    protected $requestExtras;
    protected $host;
    protected $person;
    protected $personFunc;
    protected $serverRoot;
    protected $serverBranch;
    protected $serverCodeVersion;
    protected $serverExtras;
    protected $custom;
    protected $fingerprint;
    protected $title;
    protected $notifier;
    protected $baseException;
    protected $includeCodeContext;
    protected $includeExcCodeContext;
    protected $sendMessageTrace;
    protected $rawRequestBody;
    protected $localVarsDump;
    protected $captureErrorStacktraces;
    
    /**
     * @var LevelFactory
     */
    protected $levelFactory;
    
    /**
     * @var Utilities
     */
    protected $utilities;

    public function __construct($config)
    {
        self::$defaults = Defaults::get();
        
        $this->setUtilities($config);
        
        $this->setEnvironment($config);

        $this->setRawRequestBody($config);
        $this->setDefaultMessageLevel($config);
        $this->setDefaultExceptionLevel($config);
        $this->setDefaultPsrLevels($config);
        $this->setErrorLevels($config);
        $this->setCodeVersion($config);
        $this->setPlatform($config);
        $this->setFramework($config);
        $this->setContext($config);
        $this->setRequestParams($config);
        $this->setRequestBody($config);
        $this->setRequestExtras($config);
        $this->setHost($config);
        $this->setPerson($config);
        $this->setPersonFunc($config);
        $this->setServerRoot($config);
        $this->setServerBranch($config);
        $this->setServerCodeVersion($config);
        $this->setServerExtras($config);
        $this->setCustom($config);
        $this->setFingerprint($config);
        $this->setTitle($config);
        $this->setNotifier($config);
        $this->setBaseException($config);
        $this->setIncludeCodeContext($config);
        $this->setIncludeExcCodeContext($config);
        $this->setSendMessageTrace($config);
        $this->setLocalVarsDump($config);
        $this->setCaptureErrorStacktraces($config);
        $this->setLevelFactory($config);
<<<<<<< HEAD

        $this->shiftFunction = isset($config['shift_function']) ? $config['shift_function'] : null;
        if (!isset($this->shiftFunction)) {
            $this->shiftFunction = true;
        }
=======
>>>>>>> 94288e4a
    }

    protected function setEnvironment($config)
    {
        $fromConfig = isset($config['environment']) ? $config['environment'] : null;
        $this->utilities->validateString($fromConfig, "config['environment']", null, false);
        $this->environment = $fromConfig;
    }

    protected function setDefaultMessageLevel($config)
    {
        $fromConfig = isset($config['messageLevel']) ? $config['messageLevel'] : null;
        $this->messageLevel = self::$defaults->messageLevel($fromConfig);
    }

    protected function setDefaultExceptionLevel($config)
    {
        $fromConfig = isset($config['exceptionLevel']) ? $config['exceptionLevel'] : null;
        $this->exceptionLevel = self::$defaults->exceptionLevel($fromConfig);
    }

    protected function setDefaultPsrLevels($config)
    {
        $fromConfig = isset($config['psrLevels']) ? $config['psrLevels'] : null;
        $this->psrLevels = self::$defaults->psrLevels($fromConfig);
    }

    protected function setErrorLevels($config)
    {
        $fromConfig = isset($config['errorLevels']) ? $config['errorLevels'] : null;
        $this->errorLevels = self::$defaults->errorLevels($fromConfig);
    }

    protected function setSendMessageTrace($config)
    {
        $fromConfig = isset($config['send_message_trace']) ? $config['send_message_trace'] : null;
        $this->sendMessageTrace = self::$defaults->sendMessageTrace($fromConfig);
    }
    
    protected function setRawRequestBody($config)
    {
        $fromConfig = isset($config['include_raw_request_body']) ? $config['include_raw_request_body'] : null;
        $this->rawRequestBody = self::$defaults->rawRequestBody($fromConfig);
    }

    protected function setLocalVarsDump($config)
    {
        $fromConfig = isset($config['local_vars_dump']) ? $config['local_vars_dump'] : null;
        $this->localVarsDump = self::$defaults->localVarsDump($fromConfig);
    }
    
    protected function setCaptureErrorStacktraces($config)
    {
        $fromConfig = isset($config['capture_error_stacktraces']) ? $config['capture_error_stacktraces'] : null;
        $this->captureErrorStacktraces = self::$defaults->captureErrorStacktraces($fromConfig);
    }

    protected function setCodeVersion($config)
    {
        $fromConfig = isset($config['codeVersion']) ? $config['codeVersion'] : null;
        if (!isset($fromConfig)) {
            $fromConfig = isset($config['code_version']) ? $config['code_version'] : null;
        }
        $this->codeVersion = self::$defaults->codeVersion($fromConfig);
    }

    protected function setPlatform($config)
    {
        $fromConfig = isset($config['platform']) ? $config['platform'] : null;
        $this->platform = self::$defaults->platform($fromConfig);
    }

    protected function setFramework($config)
    {
        $this->framework = isset($config['framework']) ? $config['framework'] : null;
    }

    protected function setContext($config)
    {
        $this->context = isset($config['context']) ? $config['context'] : null;
    }

    protected function setRequestParams($config)
    {
        $this->requestParams = isset($config['requestParams']) ? $config['requestParams'] : null;
    }

    /*
     * @SuppressWarnings(PHPMD.Superglobals)
     */
    protected function setRequestBody($config)
    {
        
        $this->requestBody = isset($config['requestBody']) ? $config['requestBody'] : null;
        
        if (!$this->requestBody && $this->rawRequestBody) {
            $this->requestBody = file_get_contents("php://input");
            if (version_compare(PHP_VERSION, '5.6.0') < 0) {
                $_SERVER['php://input'] = $this->requestBody;
            }
        }
    }

    protected function setRequestExtras($config)
    {
        $this->requestExtras = isset($config["requestExtras"]) ? $config["requestExtras"] : null;
    }

    protected function setPerson($config)
    {
        $this->person = isset($config['person']) ? $config['person'] : null;
    }

    protected function setPersonFunc($config)
    {
        $this->personFunc = isset($config['person_fn']) ? $config['person_fn'] : null;
    }

    protected function setServerRoot($config)
    {
        $fromConfig = isset($config['serverRoot']) ? $config['serverRoot'] : null;
        if (!isset($fromConfig)) {
            $fromConfig = isset($config['root']) ? $config['root'] : null;
        }
        $this->serverRoot = self::$defaults->serverRoot($fromConfig);
    }

    protected function setServerBranch($config)
    {
        $fromConfig = isset($config['serverBranch']) ? $config['serverBranch'] : null;
        if (!isset($fromConfig)) {
            $fromConfig = isset($config['branch']) ? $config['branch'] : null;
        }
        $allowExec = isset($config['allow_exec']) ? $config['allow_exec'] : null;
        if (!isset($allowExec)) {
            $allowExec = true;
        }
        $this->serverBranch = self::$defaults->gitBranch($fromConfig, $allowExec);
    }

    protected function setServerCodeVersion($config)
    {
        $this->serverCodeVersion = isset($config['serverCodeVersion']) ? $config['serverCodeVersion'] : null;
    }

    protected function setServerExtras($config)
    {
        $this->serverExtras = isset($config['serverExtras']) ? $config['serverExtras'] : null;
    }

    protected function setCustom($config)
    {
        $this->custom = isset($config['custom']) ? $config['custom'] : null;
    }

    protected function setFingerprint($config)
    {
        $this->fingerprint = isset($config['fingerprint']) ? $config['fingerprint'] : null;
        if (!is_null($this->fingerprint) && !is_callable($this->fingerprint)) {
            $msg = "If set, config['fingerprint'] must be a callable that returns a uuid string";
            throw new \InvalidArgumentException($msg);
        }
    }

    protected function setTitle($config)
    {
        $this->title = isset($config['title']) ? $config['title'] : null;
        if (!is_null($this->title) && !is_callable($this->title)) {
            $msg = "If set, config['title'] must be a callable that returns a string";
            throw new \InvalidArgumentException($msg);
        }
    }

    protected function setNotifier($config)
    {
        $fromConfig = isset($config['notifier']) ? $config['notifier'] : null;
        $this->notifier = self::$defaults->notifier($fromConfig);
    }

    protected function setBaseException($config)
    {
        $fromConfig = isset($config['baseException']) ? $config['baseException'] : null;
        $this->baseException = self::$defaults->baseException($fromConfig);
    }

    protected function setIncludeCodeContext($config)
    {
        $fromConfig = isset($config['include_error_code_context']) ? $config['include_error_code_context'] : null;
        $this->includeCodeContext = self::$defaults->includeCodeContext($fromConfig);
    }

    protected function setIncludeExcCodeContext($config)
    {
        $fromConfig =
            isset($config['include_exception_code_context']) ? $config['include_exception_code_context'] : null;
        $this->includeExcCodeContext = self::$defaults->includeExcCodeContext($fromConfig);
    }
    
    protected function setLevelFactory($config)
    {
        $this->levelFactory = isset($config['levelFactory']) ? $config['levelFactory'] : null;
        if (!$this->levelFactory) {
            throw new \InvalidArgumentException(
                'Missing dependency: LevelFactory not provided to the DataBuilder.'
            );
        }
    }
    
    protected function setUtilities($config)
    {
        $this->utilities = isset($config['utilities']) ? $config['utilities'] : null;
        if (!$this->utilities) {
            throw new \InvalidArgumentException(
                'Missing dependency: Utilities not provided to the DataBuilder.'
            );
        }
    }

    protected function setHost($config)
    {
        $this->host = isset($config['host']) ? $config['host'] : null;
    }

    /**
     * @param string $level
     * @param \Exception | \Throwable | string $toLog
     * @param $context
     * @return Data
     */
    public function makeData($level, $toLog, $context)
    {
        $env = $this->getEnvironment();
        $body = $this->getBody($toLog, $context);
        $data = new Data($env, $body);
        $data->setLevel($this->getLevel($level, $toLog))
            ->setTimestamp($this->getTimestamp())
            ->setCodeVersion($this->getCodeVersion())
            ->setPlatform($this->getPlatform())
            ->setLanguage($this->getLanguage())
            ->setFramework($this->getFramework())
            ->setContext($this->getContext())
            ->setRequest($this->getRequest())
            ->setPerson($this->getPerson())
            ->setServer($this->getServer())
            ->setCustom($this->getCustom($toLog, $context))
            ->setFingerprint($this->getFingerprint())
            ->setTitle($this->getTitle())
            ->setUuid($this->getUuid())
            ->setNotifier($this->getNotifier());
        return $data;
    }

    protected function getEnvironment()
    {
        return $this->environment;
    }

    protected function getBody($toLog, $context)
    {
        $baseException = $this->getBaseException();
        if ($toLog instanceof ErrorWrapper) {
            $content = $this->getErrorTrace($toLog);
        } elseif ($toLog instanceof $baseException) {
            $content = $this->getExceptionTrace($toLog);
        } else {
            $content = $this->getMessage($toLog, $context);
        }
        return new Body($content);
    }

    public function getErrorTrace(ErrorWrapper $error)
    {
        return $this->makeTrace($error, $this->includeCodeContext, $error->getClassName());
    }

    /**
     * @param \Throwable|\Exception $exc
     * @return Trace|TraceChain
     */
    public function getExceptionTrace($exc)
    {
        $chain = array();
        $chain[] = $this->makeTrace($exc, $this->includeExcCodeContext);

        $previous = $exc->getPrevious();

        $baseException = $this->getBaseException();
        while ($previous instanceof $baseException) {
            $chain[] = $this->makeTrace($previous, $this->includeExcCodeContext);
            if ($previous->getPrevious() === $previous) {
                break;
            }
            $previous = $previous->getPrevious();
        }

        if (count($chain) > 1) {
            return new TraceChain($chain);
        }

        return $chain[0];
    }

    /**
     * @param \Throwable|\Exception $exception
     * @param Boolean $includeContext whether or not to include context
     * @param string $classOverride
     * @return Trace
     */
    public function makeTrace($exception, $includeContext, $classOverride = null)
    {
        if ($this->captureErrorStacktraces) {
            $frames = $this->makeFrames($exception, $includeContext);
        } else {
            $frames = array();
        }
        
        $excInfo = new ExceptionInfo(
            $classOverride ?: get_class($exception),
            $exception->getMessage()
        );
        return new Trace($frames, $excInfo);
    }

    public function makeFrames($exception, $includeContext)
    {
        $frames = array();
        foreach ($this->getTrace($exception) as $frameInfo) {
            $filename = isset($frameInfo['file']) ? $frameInfo['file'] : null;
            if ($filename === null) {
                $filename = $exception->getFile() ?: '<internal>';
            }
            $lineno = isset($frameInfo['line']) ? $frameInfo['line'] : null;
            if ($lineno === null) {
                $lineno = $exception->getLine() ?: 0;
            }
            $method = $frameInfo['function'];
            if (isset($frameInfo['class'])) {
                $method = $frameInfo['class'] . "::" . $method;
            }
            $args = isset($frameInfo['args']) ? $frameInfo['args'] : null;

            $frame = new Frame($filename);
            $frame->setLineno($lineno)
                ->setMethod($method);
                
            if ($this->localVarsDump && $args !== null) {
                $frame->setArgs($args);
            }

            if ($includeContext) {
                $this->addCodeContextToFrame($frame, $filename, $lineno);
            }

            $frames[] = $frame;
        }
        
        $frames = array_reverse($frames);

        return $frames;
    }

    private function addCodeContextToFrame(Frame $frame, $filename, $line)
    {
        if (!file_exists($filename)) {
            return;
        }

        $source = $this->getSourceLines($filename);

        $total = count($source);
        $line = $line - 1;
        $frame->setCode($source[$line]);
        $offset = 6;
        $min = max($line - $offset, 0);
        $pre = null;
        $post = null;
        if ($min !== $line) {
            $pre = array_slice($source, $min, $line - $min);
        }
        $max = min($line + $offset, $total);
        if ($max !== $line) {
            $post = array_slice($source, $line + 1, $max - $line);
        }
        $frame->setContext(new Context($pre, $post));
    }

    private function getTrace($exc)
    {
        if ($exc instanceof ErrorWrapper) {
            return $exc->getBacktrace();
        } else {
            return $exc->getTrace();
        }
    }

    protected function getMessage($toLog, $context)
    {
        return new Message(
            (string)$toLog,
            $context,
            $this->sendMessageTrace ?
                debug_backtrace($this->localVarsDump ? 0 : DEBUG_BACKTRACE_IGNORE_ARGS) :
                null
        );
    }

    protected function getLevel($level, $toLog)
    {
        if (is_null($level)) {
            if ($toLog instanceof ErrorWrapper) {
                $level = isset($this->errorLevels[$toLog->errorLevel]) ? $this->errorLevels[$toLog->errorLevel] : null;
            } elseif ($toLog instanceof \Exception) {
                $level = $this->exceptionLevel;
            } else {
                $level = $this->messageLevel;
            }
        }
        $level = strtolower($level);
        $level = isset($this->psrLevels[$level]) ? $this->psrLevels[$level] : null;
        return $this->levelFactory->fromName($level);
    }

    protected function getTimestamp()
    {
        return time();
    }

    protected function getCodeVersion()
    {
        return $this->codeVersion;
    }

    protected function getPlatform()
    {
        return $this->platform;
    }

    protected function getLanguage()
    {
        return "php";
        // TODO: once the backend understands a more informative language value
        // return "PHP " . phpversion();
    }

    protected function getFramework()
    {
        return $this->framework;
    }

    protected function getContext()
    {
        return $this->context;
    }

    /*
     * @SuppressWarnings(PHPMD.Superglobals)
     */
    protected function getRequest()
    {
        $request = new Request();

        $request->setUrl($this->getUrl())
            ->setHeaders($this->getHeaders())
            ->setParams($this->getRequestParams())
            ->setBody($this->getRequestBody())
            ->setUserIp($this->getUserIp());
      
        if (isset($_SERVER)) {
            $request->setMethod(isset($_SERVER['REQUEST_METHOD']) ? $_SERVER['REQUEST_METHOD'] : null)
                ->setQueryString(isset($_SERVER['QUERY_STRING']) ? $_SERVER['QUERY_STRING'] : null);
        }
      
        if (isset($_GET)) {
            $request->setGet($_GET);
        }
        if (isset($_POST)) {
            $request->setPost($_POST);
        }
        $extras = $this->getRequestExtras();
        if (!$extras) {
            $extras = array();
        }

        $request->setExtras($extras);
        
        if (isset($_SESSION) && is_array($_SESSION) && count($_SESSION) > 0) {
            $request->setSession($_SESSION);
        }
        return $request;
    }
    
    public function parseForwardedString($forwarded)
    {
        $result = array();
        
        // Remove Forwarded   = 1#forwarded-element header prefix
        $parts = trim(str_replace('Forwarded:', '', $forwarded));
        
        /**
         * Break up the forwarded-element =
         *  [ forwarded-pair ] *( ";" [ forwarded-pair ] )
         */
        $parts = explode(';', $parts);
        
        /**
         * Parse forwarded pairs
         */
        foreach ($parts as $forwardedPair) {
            $forwardedPair = trim($forwardedPair);
            
            
            if (stripos($forwardedPair, 'host=') !== false) {
                // Parse 'host' forwarded pair
                $result['host'] = substr($forwardedPair, strlen('host='));
            } elseif (stripos($forwardedPair, 'proto=') !== false) {
                // Parse 'proto' forwarded pair
                $result['proto'] = substr($forwardedPair, strlen('proto='));
            } else {
                // Parse 'for' and 'by' forwarded pairs which are comma separated
                $fpParts = explode(',', $forwardedPair);
                foreach ($fpParts as $fpPart) {
                    $fpPart = trim($fpPart);
                    
                    if (stripos($fpPart, 'for=') !== false) {
                        // Parse 'for' forwarded pair
                        $result['for'] = isset($result['for']) ? $result['for'] : array();
                        $result['for'][] = substr($fpPart, strlen('for='));
                    } elseif (stripos($fpPart, 'by=') !== false) {
                        // Parse 'by' forwarded pair
                        $result['by'] = isset($result['by']) ? $result['by'] : array();
                        $result['by'][] = substr($fpPart, strlen('by='));
                    }
                }
            }
        }
        
        return $result;
    }
    
    /*
     * @SuppressWarnings(PHPMD.Superglobals)
     */
    public function getUrlProto()
    {
        $proto = '';
        
        if (!empty($_SERVER['HTTP_FORWARDED'])) {
            extract($this->parseForwardedString($_SERVER['HTTP_FORWARDED']));
        }
        
        if (empty($proto)) {
            if (!empty($_SERVER['HTTP_X_FORWARDED_PROTO'])) {
                $proto = explode(',', strtolower($_SERVER['HTTP_X_FORWARDED_PROTO']));
                $proto = $proto[0];
            } elseif (isset($_SERVER['HTTPS']) && $_SERVER['HTTPS'] == 'on') {
                $proto = 'https';
            } else {
                $proto = 'http';
            }
        }
        
        return $proto;
    }
    
    /*
     * @SuppressWarnings(PHPMD.Superglobals)
     */
    public function getUrlHost()
    {
        $host = '';
        
        if (!empty($_SERVER['HTTP_FORWARDED'])) {
            extract($this->parseForwardedString($_SERVER['HTTP_FORWARDED']));
        }
        
        if (empty($host)) {
            if (!empty($_SERVER['HTTP_X_FORWARDED_HOST'])) {
                $host = $_SERVER['HTTP_X_FORWARDED_HOST'];
            } elseif (!empty($_SERVER['HTTP_HOST'])) {
                $parts = explode(':', $_SERVER['HTTP_HOST']);
                $host = $parts[0];
            } elseif (!empty($_SERVER['SERVER_NAME'])) {
                $host = $_SERVER['SERVER_NAME'];
            } else {
                $host = 'unknown';
            }
        }
        
        return $host;
    }
    
    /*
     * @SuppressWarnings(PHPMD.Superglobals)
     */
    public function getUrlPort($proto)
    {
        $port = '';
        
        if (!empty($_SERVER['HTTP_X_FORWARDED_PORT'])) {
            $port = $_SERVER['HTTP_X_FORWARDED_PORT'];
        } elseif (!empty($_SERVER['SERVER_PORT'])) {
            $port = $_SERVER['SERVER_PORT'];
        } elseif ($proto === 'https') {
            $port = 443;
        } else {
            $port = 80;
        }
        
        return $port;
    }

    /*
     * @SuppressWarnings(PHPMD.Superglobals)
     */
    public function getUrl()
    {
        $proto = $this->getUrlProto();
        $host = $this->getUrlHost();
        $port = $this->getUrlPort($proto);
        

        $url = $proto . '://' . $host;
        if (($proto == 'https' && $port != 443) || ($proto == 'http' && $port != 80)) {
            $url .= ':' . $port;
        }

        if (isset($_SERVER)) {
            $path = isset($_SERVER['REQUEST_URI']) ? $_SERVER['REQUEST_URI'] : '/';
            $url .= $path;
        }

        if ($host == 'unknown') {
            $url = null;
        }

        return $url;
    }

    /*
     * @SuppressWarnings(PHPMD.Superglobals)
     */
    public function getHeaders()
    {
        $headers = array();
        if (isset($_SERVER)) {
            foreach ($_SERVER as $key => $val) {
                if (substr($key, 0, 5) == 'HTTP_') {
                    // convert HTTP_CONTENT_TYPE to Content-Type, HTTP_HOST to Host, etc.
                    $name = strtolower(substr($key, 5));
                    $name = str_replace(' ', '-', ucwords(str_replace('_', ' ', $name)));
                    $headers[$name] = $val;
                }
            }
        }
        if (count($headers) > 0) {
            return $headers;
        } else {
            return null;
        }
    }

    
    protected function getRequestParams()
    {
        return $this->requestParams;
    }

    protected function getRequestBody()
    {
        return $this->requestBody;
    }

    /*
     * @SuppressWarnings(PHPMD.Superglobals)
     */
    protected function getUserIp()
    {
        if (!isset($_SERVER)) {
            return null;
        }
        $forwardFor = isset($_SERVER['HTTP_X_FORWARDED_FOR']) ? $_SERVER['HTTP_X_FORWARDED_FOR'] : null;
        if ($forwardFor) {
            // return everything until the first comma
            $parts = explode(',', $forwardFor);
            return $parts[0];
        }
        $realIp = isset($_SERVER['HTTP_X_REAL_IP']) ? $_SERVER['HTTP_X_REAL_IP'] : null;
        if ($realIp) {
            return $realIp;
        }
        return isset($_SERVER['REMOTE_ADDR']) ? $_SERVER['REMOTE_ADDR'] : null;
    }

    protected function getRequestExtras()
    {
        return $this->requestExtras;
    }

    /**
     * @return Person
     */
    protected function getPerson()
    {
        $personData = $this->person;
        if (!isset($personData) && is_callable($this->personFunc)) {
            try {
                $personData = call_user_func($this->personFunc);
            } catch (\Exception $exception) {
                Rollbar::scope(array('person_fn' => null))->
                    log(Level::ERROR, $exception);
            }
        }

        if (!isset($personData['id'])) {
            return null;
        }

        $identifier = $personData['id'];

        $email = null;
        if (isset($personData['email'])) {
            $email = $personData['email'];
        }

        $username = null;
        if (isset($personData['username'])) {
            $username = $personData['username'];
        }

        unset($personData['id'], $personData['email'], $personData['username']);
        return new Person($identifier, $username, $email, $personData);
    }

    /*
     * @SuppressWarnings(PHPMD.Superglobals)
     */
    protected function getServer()
    {
        $server = new Server();
        $server->setHost($this->getHost())
            ->setRoot($this->getServerRoot())
            ->setBranch($this->getServerBranch())
            ->setCodeVersion($this->getServerCodeVersion());
        $extras = $this->getServerExtras();
        if (!$extras) {
            $extras = array();
        }

        $server->setExtras($extras);
        if (isset($_SERVER) && array_key_exists('argv', $_SERVER)) {
            $server->setArgv($_SERVER['argv']);
        }
        return $server;
    }

    protected function getHost()
    {
        if (isset($this->host)) {
            return $this->host;
        }
        return gethostname();
    }

    protected function getServerRoot()
    {
        return $this->serverRoot;
    }

    protected function getServerBranch()
    {
        return $this->serverBranch;
    }

    protected function getServerCodeVersion()
    {
        return $this->serverCodeVersion;
    }

    protected function getServerExtras()
    {
        return $this->serverExtras;
    }

    protected function getCustom($toLog, $context)
    {
        $custom = $this->custom;

        // Make this an array if possible:
        if ($custom instanceof \JsonSerializable) {
            $custom = $custom->jsonSerialize();
        } elseif (is_null($custom)) {
            return null;
        } elseif (!is_array($custom)) {
            $custom = get_object_vars($custom);
        }

        $baseException = $this->getBaseException();
        if (!$toLog instanceof $baseException) {
            return array_replace_recursive(array(), $custom);
        }

        return array_replace_recursive(array(), $context, $custom);
    }

    protected function getFingerprint()
    {
        return $this->fingerprint;
    }

    protected function getTitle()
    {
        return $this->title;
    }

    protected function getUuid()
    {
        return $this->utilities->uuid4();
    }

    protected function getNotifier()
    {
        return $this->notifier;
    }

    protected function getBaseException()
    {
        return $this->baseException;
    }

    /**
     * Parses an array of code lines from source file with given filename.
     *
     * Attempts to automatically detect the line break character used in the file.
     *
     * @param string $filename
     * @return string[] An array of lines of code from the given source file.
     */
    private function getSourceLines($filename)
    {
        $rawSource = file_get_contents($filename);

        $source = explode(PHP_EOL, $rawSource);

        if (count($source) === 1) {
            if (substr_count($rawSource, "\n") > substr_count($rawSource, "\r")) {
                $source = explode("\n", $rawSource);
            } else {
                $source = explode("\r", $rawSource);
            }
        }

        $source = str_replace(array("\n", "\t", "\r"), '', $source);

        return $source;
    }
    
    /**
     * Wrap a PHP error in an ErrorWrapper class and add backtrace information
     *
     * @param string $errno
     * @param string $errstr
     * @param string $errfile
     * @param string $errline
     *
     * @return ErrorWrapper
     */
    public function generateErrorWrapper($errno, $errstr, $errfile, $errline)
    {
        if ($this->captureErrorStacktraces) {
            $backTrace = debug_backtrace($this->localVarsDump ? 0 : DEBUG_BACKTRACE_IGNORE_ARGS);
        } else {
            $backTrace = array();
        }
        return new ErrorWrapper(
            $errno,
            $errstr,
            $errfile,
            $errline,
            $backTrace,
            $this->utilities
        );
    }
}<|MERGE_RESOLUTION|>--- conflicted
+++ resolved
@@ -98,14 +98,6 @@
         $this->setLocalVarsDump($config);
         $this->setCaptureErrorStacktraces($config);
         $this->setLevelFactory($config);
-<<<<<<< HEAD
-
-        $this->shiftFunction = isset($config['shift_function']) ? $config['shift_function'] : null;
-        if (!isset($this->shiftFunction)) {
-            $this->shiftFunction = true;
-        }
-=======
->>>>>>> 94288e4a
     }
 
     protected function setEnvironment($config)
