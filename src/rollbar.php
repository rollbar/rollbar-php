<?php
/**
 * Singleton-style wrapper around RollbarNotifier
 *
 * Unless you need multiple RollbarNotifier instances in the same project, use this.
 */
class Rollbar {
    /** @var RollbarNotifier */
    public static $instance = null;

    public static function init($config = array(), $set_exception_handler = true, $set_error_handler = true, $report_fatal_errors = true) {
        // Heroku support
        // Use env vars for configuration, if set
        if (isset($_ENV['ROLLBAR_ACCESS_TOKEN']) && !isset($config['access_token'])) {
            $config['access_token'] = $_ENV['ROLLBAR_ACCESS_TOKEN'];
        }
        if (isset($_ENV['ROLLBAR_ENDPOINT']) && !isset($config['endpoint'])) {
            $config['endpoint'] = $_ENV['ROLLBAR_ENDPOINT'];
        }
        if (isset($_ENV['HEROKU_APP_DIR']) && !isset($config['root'])) {
            $config['root'] = $_ENV['HEROKU_APP_DIR'];
        }

        self::$instance = new RollbarNotifier($config);

        if ($set_exception_handler) {
            set_exception_handler('Rollbar::report_exception');
        }
        if ($set_error_handler) {
            set_error_handler('Rollbar::report_php_error');
        }
        if ($report_fatal_errors) {
            register_shutdown_function('Rollbar::report_fatal_error');
        }

        if (self::$instance->batched) {
            register_shutdown_function('Rollbar::flush');
        }
    }

    public static function report_exception($exc, $extra_data = null, $payload_data = null) {
        if (self::$instance == null) {
            return;
        }
        return self::$instance->report_exception($exc, $extra_data, $payload_data);
    }

    public static function report_message($message, $level = 'error', $extra_data = null, $payload_data = null) {
        if (self::$instance == null) {
            return;
        }
        return self::$instance->report_message($message, $level, $extra_data, $payload_data);
    }

    public static function report_fatal_error() {
        // Catch any fatal errors that are causing the shutdown
        $last_error = error_get_last();
        if (!is_null($last_error)) {
            switch ($last_error['type']) {
                case E_PARSE:
                case E_ERROR:
                    self::$instance->report_php_error($last_error['type'], $last_error['message'], $last_error['file'], $last_error['line']);
                    break;
            }
        }
    }

    // This function must return false so that the default php error handler runs
    public static function report_php_error($errno, $errstr, $errfile, $errline) {
        if (self::$instance != null) {
            self::$instance->report_php_error($errno, $errstr, $errfile, $errline);
        }
        return false;
    }

    public static function flush() {
        self::$instance->flush();
    }
}

// Send errors that have these levels
if (!defined('ROLLBAR_INCLUDED_ERRNO_BITMASK')) {
    define('ROLLBAR_INCLUDED_ERRNO_BITMASK', E_ERROR | E_WARNING | E_PARSE | E_CORE_ERROR | E_USER_ERROR | E_RECOVERABLE_ERROR);
}

class RollbarNotifier {
    const VERSION = "0.14.0";

    // required
    public $access_token = '';

    // optional / defaults
    public $base_api_url = 'https://api.rollbar.com/api/1/';
    public $batch_size = 50;
    public $batched = true;
    public $branch = null;
    public $capture_error_backtraces = true;
    public $code_version = null;
    public $environment = 'production';
    public $error_sample_rates = array();
    // available handlers: blocking, agent
    public $handler = 'blocking';
    public $agent_log_location = '/var/tmp';
    public $host = null;
    /** @var iRollbarLogger */
    public $logger = null;
    public $included_errno = ROLLBAR_INCLUDED_ERRNO_BITMASK;
    public $person = null;
    public $person_fn = null;
    public $root = '';
    public $scrub_fields = array('passwd', 'pass', 'password', 'secret', 'confirm_password',
        'password_confirmation', 'auth_token', 'csrf_token');
    public $shift_function = true;
    public $timeout = 3;
    public $report_suppressed = false;
    public $use_error_reporting = false;
    public $proxy = null;

    private $config_keys = array('access_token', 'base_api_url', 'batch_size', 'batched', 'branch',
        'capture_error_backtraces', 'code_version', 'environment', 'error_sample_rates', 'handler',
        'agent_log_location', 'host', 'logger', 'included_errno', 'person', 'person_fn', 'root',
        'scrub_fields', 'shift_function', 'timeout', 'report_suppressed', 'use_error_reporting', 'proxy');

    // cached values for request/server/person data
    private $_request_data = null;
    private $_server_data = null;
    private $_person_data = null;

    // payload queue, used when $batched is true
    private $_queue = array();

    // file handle for agent log
    private $_agent_log = null;

    private $_iconv_available = null;

    private $_mt_randmax;

    private $_curl_ipresolve_supported;

    public function __construct($config) {
        foreach ($this->config_keys as $key) {
            if (isset($config[$key])) {
                $this->$key = $config[$key];
            }
        }

        if (!$this->access_token && $this->handler != 'agent') {
            $this->log_error('Missing access token');
        }

        // fill in missing values in error_sample_rates
        $levels = array(E_WARNING, E_NOTICE, E_USER_ERROR, E_USER_WARNING,
            E_USER_NOTICE, E_STRICT, E_RECOVERABLE_ERROR);

        // PHP 5.3.0
        if (defined('E_DEPRECATED')) {
            $levels = array_merge($levels, array(E_DEPRECATED, E_USER_DEPRECATED));
        }

        // PHP 5.3.0
        $this->_curl_ipresolve_supported = defined('CURLOPT_IPRESOLVE');

        $curr = 1;
        for ($i = 0, $num = count($levels); $i < $num; $i++) {
            $level = $levels[$i];
            if (isset($this->error_sample_rates[$level])) {
                $curr = $this->error_sample_rates[$level];
            } else {
                $this->error_sample_rates[$level] = $curr;
            }
        }

        // cache this value
        $this->_mt_randmax = mt_getrandmax();
    }

    public function report_exception($exc, $extra_data = null, $payload_data = null) {
        try {
            if (!$exc instanceof Exception) {
                throw new Exception('Report exception requires an instance of Exception.');
            }

            return $this->_report_exception($exc, $extra_data, $payload_data);
        } catch (Exception $e) {
            try {
                $this->log_error("Exception while reporting exception");
            } catch (Exception $e) {
                // swallow
            }
        }
    }

    public function report_message($message, $level = 'error', $extra_data = null, $payload_data = null) {
        try {
            return $this->_report_message($message, $level, $extra_data, $payload_data);
        } catch (Exception $e) {
            try {
                $this->log_error("Exception while reporting message");
            } catch (Exception $e) {
                // swallow
            }
        }
    }

    public function report_php_error($errno, $errstr, $errfile, $errline) {
        try {
            return $this->_report_php_error($errno, $errstr, $errfile, $errline);
        } catch (Exception $e) {
            try {
                $this->log_error("Exception while reporting php error");
            } catch (Exception $e) {
                // swallow
            }
        }
    }

    /**
     * Flushes the queue.
     * Called internally when the queue exceeds $batch_size, and by Rollbar::flush
     * on shutdown.
     */
    public function flush() {
        $queue_size = $this->queueSize();
        if ($queue_size > 0) {
            $this->log_info('Flushing queue of size ' . $queue_size);
            $this->send_batch($this->_queue);
            $this->_queue = array();
        }
    }

    /**
     * Returns the current queue size.
     */
    public function queueSize() {
        return count($this->_queue);
    }

    /**
     * @param Exception $exc
     */
    protected function _report_exception(Exception $exc, $extra_data = null, $payload_data = null) {
        if (!$this->check_config()) {
            return;
        }

        if (error_reporting() === 0 && !$this->report_suppressed) {
            // ignore
            return;
        }

        $data = $this->build_base_data();

        $trace_chain = $this->build_exception_trace_chain($exc, $extra_data);

        if (count($trace_chain) > 1) {
            $data['body']['trace_chain'] = $trace_chain;
        } else {
            $data['body']['trace'] = $trace_chain[0];
        }

        // request, server, person data
        $data['request'] = $this->build_request_data();
        $data['server'] = $this->build_server_data();
        $data['person'] = $this->build_person_data();

        // merge $payload_data into $data
        // (overriding anything already present)
        if ($payload_data !== null && is_array($payload_data)) {
            foreach ($payload_data as $key => $val) {
                $data[$key] = $val;
            }
        }

        $data = $this->_sanitize_keys($data);
        array_walk_recursive($data, array($this, '_sanitize_utf8'));

        $payload = $this->build_payload($data);
        $this->send_payload($payload);

        return $data['uuid'];
    }

    protected function _sanitize_utf8(&$value) {
        if (!isset($this->_iconv_available)) {
            $this->_iconv_available = function_exists('iconv');
        }
        if (is_string($value) && $this->_iconv_available) {
            $value = @iconv('UTF-8', 'UTF-8//IGNORE', $value);
        }
    }

    protected function _sanitize_keys(array $data) {
        $response = array();
        foreach ($data as $key => $value) {
            $this->_sanitize_utf8($key);
            if (is_array($value)) {
                $response[$key] = $this->_sanitize_keys($value);
            } else {
                $response[$key] = $value;
            }
        }

        return $response;
    }

    protected function _report_php_error($errno, $errstr, $errfile, $errline) {
        if (!$this->check_config()) {
            return;
        }

        if (error_reporting() === 0 && !$this->report_suppressed) {
            // ignore
            return;
        }

        if ($this->use_error_reporting && (error_reporting() & $errno) === 0) {
            // ignore
            return;
        }

        if ($this->included_errno != -1 && ($errno & $this->included_errno) != $errno) {
            // ignore
            return;
        }

        if (isset($this->error_sample_rates[$errno])) {
            // get a float in the range [0, 1)
            // mt_rand() is inclusive, so add 1 to mt_randmax
            $float_rand = mt_rand() / ($this->_mt_randmax + 1);
            if ($float_rand > $this->error_sample_rates[$errno]) {
                // skip
                return;
            }
        }

        $data = $this->build_base_data();

        // set error level and error constant name
        $level = 'info';
        $constant = '#' . $errno;
        switch ($errno) {
            case 1:
                $level = 'error';
                $constant = 'E_ERROR';
                break;
            case 2:
                $level = 'warning';
                $constant = 'E_WARNING';
                break;
            case 8:
                $level = 'info';
                $constant = 'E_NOTICE';
                break;
            case 256:
                $level = 'error';
                $constant = 'E_USER_ERROR';
                break;
            case 512:
                $level = 'warning';
                $constant = 'E_USER_WARNING';
                break;
            case 1024:
                $level = 'info';
                $constant = 'E_USER_NOTICE';
                break;
            case 2048:
                $level = 'info';
                $constant = 'E_STRICT';
                break;
            case 4096:
                $level = 'error';
                $constant = 'E_RECOVERABLE_ERROR';
                break;
            case 8192:
                $level = 'info';
                $constant = 'E_DEPRECATED';
                break;
            case 16384:
                $level = 'info';
                $constant = 'E_USER_DEPRECATED';
                break;
        }
        $data['level'] = $level;

        // use the whole $errstr. may want to split this by colon for better de-duping.
        $error_class = $constant . ': ' . $errstr;

        // build something that looks like an exception
        $data['body'] = array(
            'trace' => array(
                'frames' => $this->build_error_frames($errfile, $errline),
                'exception' => array(
                    'class' => $error_class
                )
            )
        );

        // request, server, person data
        $data['request'] = $this->build_request_data();
        $data['server'] = $this->build_server_data();
        $data['person'] = $this->build_person_data();

        array_walk_recursive($data, array($this, '_sanitize_utf8'));

        $payload = $this->build_payload($data);
        $this->send_payload($payload);

        return $data['uuid'];
    }

    protected function _report_message($message, $level, $extra_data, $payload_data) {
        if (!$this->check_config()) {
            return;
        }

        $data = $this->build_base_data();
        $data['level'] = strtolower($level);

        $message_obj = array('body' => $message);
        if ($extra_data !== null && is_array($extra_data)) {
            // merge keys from $extra_data to $message_obj
            foreach ($extra_data as $key => $val) {
                if ($key == 'body') {
                    // rename to 'body_' to avoid clobbering
                    $key = 'body_';
                }
                $message_obj[$key] = $val;
            }
        }
        $data['body']['message'] = $message_obj;

        $data['request'] = $this->build_request_data();
        $data['server'] = $this->build_server_data();
        $data['person'] = $this->build_person_data();

        // merge $payload_data into $data
        // (overriding anything already present)
        if ($payload_data !== null && is_array($payload_data)) {
            foreach ($payload_data as $key => $val) {
                $data[$key] = $val;
            }
        }

        array_walk_recursive($data, array($this, '_sanitize_utf8'));

        $payload = $this->build_payload($data);
        $this->send_payload($payload);

        return $data['uuid'];
    }

    protected function check_config() {
        return $this->handler == 'agent' || ($this->access_token && strlen($this->access_token) == 32);
    }

    protected function build_request_data() {
        if ($this->_request_data === null) {
            $request = array(
                'url' => $this->scrub_url($this->current_url()),
                'user_ip' => $this->user_ip(),
                'headers' => $this->headers(),
                'method' => isset($_SERVER['REQUEST_METHOD']) ? $_SERVER['REQUEST_METHOD'] : null,
            );

            if ($_GET) {
                $request['GET'] = $this->scrub_request_params($_GET);
            }
            if ($_POST) {
                $request['POST'] = $this->scrub_request_params($_POST);
            }
            if (isset($_SESSION) && $_SESSION) {
                $request['session'] = $this->scrub_request_params($_SESSION);
            }
            $this->_request_data = $request;
        }

        return $this->_request_data;
    }

    protected function scrub_url($url) {
        $url_query = parse_url($url, PHP_URL_QUERY);
        if (!$url_query) return $url;
        parse_str($url_query, $parsed_output);
        // using x since * requires URL-encoding
        $scrubbed_params = $this->scrub_request_params($parsed_output, 'x');
        $scrubbed_url = str_replace($url_query, http_build_query($scrubbed_params), $url);
        return $scrubbed_url;
    }

    protected function scrub_request_params($params, $replacement = '*') {
        $scrubbed = array();
        $potential_regex_filters = array_filter($this->scrub_fields, function($field) {
            return strpos($field, '/') === 0;
        });
        foreach ($params as $k => $v) {
            if ($this->_key_should_be_scrubbed($k, $potential_regex_filters)) {
                $scrubbed[$k] = $this->_scrub($v, $replacement);
            } elseif (is_array($v)) {
                // recursively handle array params
                $scrubbed[$k] = $this->scrub_request_params($v, $replacement);
            } else {
                $scrubbed[$k] = $v;
            }
        }

        return $scrubbed;
    }

    protected function _key_should_be_scrubbed($key, $potential_regex_filters) {
<<<<<<< HEAD
        if (in_array($key, $this->scrub_fields, true)) return true;
=======
        if (in_array(strtolower($key), $this->scrub_fields)) return true;
>>>>>>> 2c3dbfb5
        foreach ($potential_regex_filters as $potential_regex) {
            if (@preg_match($potential_regex, $key)) return true;
        }
        return false;
    }

    protected function _scrub($value, $replacement = '*') {
        $count = is_array($value) ? count($value) : strlen($value);
        return str_repeat($replacement, $count);
    }

    protected function headers() {
        $headers = array();
        foreach ($this->scrub_request_params($_SERVER) as $key => $val) {
            if (substr($key, 0, 5) == 'HTTP_') {
                // convert HTTP_CONTENT_TYPE to Content-Type, HTTP_HOST to Host, etc.
                $name = strtolower(substr($key, 5));
                if (strpos($name, '_') != -1) {
                    $name = preg_replace('/ /', '-', ucwords(preg_replace('/_/', ' ', $name)));
                } else {
                    $name = ucfirst($name);
                }
                $headers[$name] = $val;
            }
        }

        if (count($headers) > 0) {
            return $headers;
        } else {
            // serializes to emtpy json object
            return new stdClass;
        }
    }

    protected function current_url() {
        if (!empty($_SERVER['HTTP_X_FORWARDED_PROTO'])) {
            $proto = strtolower($_SERVER['HTTP_X_FORWARDED_PROTO']);
        } else if (isset($_SERVER['HTTPS']) && $_SERVER['HTTPS'] == 'on') {
            $proto = 'https';
        } else {
            $proto = 'http';
        }

        if (!empty($_SERVER['HTTP_X_FORWARDED_HOST'])) {
            $host = $_SERVER['HTTP_X_FORWARDED_HOST'];
        } else if (!empty($_SERVER['HTTP_HOST'])) {
            $parts = explode(':', $_SERVER['HTTP_HOST']);
            $host = $parts[0];
        } else if (!empty($_SERVER['SERVER_NAME'])) {
            $host = $_SERVER['SERVER_NAME'];
        } else {
            $host = 'unknown';
        }

        if (!empty($_SERVER['HTTP_X_FORWARDED_PORT'])) {
            $port = $_SERVER['HTTP_X_FORWARDED_PORT'];
        } else if (!empty($_SERVER['SERVER_PORT'])) {
            $port = $_SERVER['SERVER_PORT'];
        } else {
            $port = 80;
        }

        $path = isset($_SERVER['REQUEST_URI']) ? $_SERVER['REQUEST_URI'] : '/';

        $url = $proto . '://' . $host;

        if (($proto == 'https' && $port != 443) || ($proto == 'http' && $port != 80)) {
            $url .= ':' . $port;
        }

        $url .= $path;

        return $url;
    }

    protected function user_ip() {
        $forwardfor = isset($_SERVER['HTTP_X_FORWARDED_FOR']) ? $_SERVER['HTTP_X_FORWARDED_FOR'] : null;
        if ($forwardfor) {
            // return everything until the first comma
            $parts = explode(',', $forwardfor);
            return $parts[0];
        }
        $realip = isset($_SERVER['HTTP_X_REAL_IP']) ? $_SERVER['HTTP_X_REAL_IP'] : null;
        if ($realip) {
            return $realip;
        }
        return isset($_SERVER['REMOTE_ADDR']) ? $_SERVER['REMOTE_ADDR'] : null;
    }

    /**
     * @param Exception $exc
     * @param mixed $extra_data
     * @return array
     */
    protected function build_exception_trace(Exception $exc, $extra_data = null)
    {
        $message = $exc->getMessage();

        $trace = array(
            'frames' => $this->build_exception_frames($exc),
            'exception' => array(
                'class' => get_class($exc),
                'message' => !empty($message) ? $message : 'unknown',
            ),
        );

        if ($extra_data !== null) {
            $trace['extra'] = $extra_data;
        }

        return $trace;
    }

    /**
     * @param Exception $exc
     * @param array $extra_data
     * @return array
     */
    protected function build_exception_trace_chain(Exception $exc, $extra_data = null)
    {
        $chain = array();
        $chain[] = $this->build_exception_trace($exc, $extra_data);

        $previous = $exc->getPrevious();

        while ($previous instanceof Exception) {
            $chain[] = $this->build_exception_trace($previous);
            $previous = $previous->getPrevious();
        }

        return $chain;
    }

    /**
     * @param Exception $exc
     * @return array
     */
    protected function build_exception_frames(Exception $exc) {
        $frames = array();

        foreach ($exc->getTrace() as $frame) {
            $frames[] = array(
                'filename' => isset($frame['file']) ? $frame['file'] : '<internal>',
                'lineno' =>  isset($frame['line']) ? $frame['line'] : 0,
                'method' => $frame['function']
                // TODO include args? need to sanitize first.
            );
        }

        // rollbar expects most recent call to be last, not first
        $frames = array_reverse($frames);

        // add top-level file and line to end of the reversed array
        $frames[] = array(
            'filename' => $exc->getFile(),
            'lineno' => $exc->getLine()
        );

        $this->shift_method($frames);

        return $frames;
    }

    protected function shift_method(&$frames) {
        if ($this->shift_function) {
            // shift 'method' values down one frame, so they reflect where the call
            // occurs (like Rollbar expects), instead of what is being called.
            for ($i = count($frames) - 1; $i > 0; $i--) {
                $frames[$i]['method'] = $frames[$i - 1]['method'];
            }
            $frames[0]['method'] = '<main>';
        }
    }

    protected function build_error_frames($errfile, $errline) {
        if ($this->capture_error_backtraces) {
            $frames = array();
            $backtrace = debug_backtrace();
            foreach ($backtrace as $frame) {
                // skip frames in this file
                if (isset($frame['file']) && $frame['file'] == __FILE__) {
                    continue;
                }
                // skip the confusing set_error_handler frame
                if ($frame['function'] == 'report_php_error' && count($frames) == 0) {
                    continue;
                }

                $frames[] = array(
                    // Sometimes, file and line are not set. See:
                    // http://stackoverflow.com/questions/4581969/why-is-debug-backtrace-not-including-line-number-sometimes
                    'filename' => isset($frame['file']) ? $frame['file'] : "<internal>",
                    'lineno' =>  isset($frame['line']) ? $frame['line'] : 0,
                    'method' => $frame['function']
                );
            }

            // rollbar expects most recent call last, not first
            $frames = array_reverse($frames);

            // add top-level file and line to end of the reversed array
            $frames[] = array(
                'filename' => $errfile,
                'lineno' => $errline
            );

            $this->shift_method($frames);

            return $frames;
        } else {
            return array(
                array(
                    'filename' => $errfile,
                    'lineno' => $errline
                )
            );
        }
    }

    protected function build_server_data() {
        if ($this->_server_data === null) {
            $server_data = array();

            if ($this->host === null) {
                // PHP 5.3.0
                if (function_exists('gethostname')) {
                    $this->host = gethostname();
                } else {
                    $this->host = php_uname('n');
                }
            }
            $server_data['host'] = $this->host;

            if ($this->branch) {
                $server_data['branch'] = $this->branch;
            }
            if ($this->root) {
                $server_data['root'] = $this->root;
            }
            $this->_server_data = $server_data;
        }
        return $this->_server_data;
    }

    protected function build_person_data() {
        // return cached value if non-null
        // it *is* possible for it to really be null (i.e. user is not logged in)
        // but we'll keep trying anyway until we get a logged-in user value.
        if ($this->_person_data == null) {
            // first priority: try to use $this->person
            if ($this->person && is_array($this->person)) {
                if (isset($this->person['id'])) {
                    $this->_person_data = $this->person;
                    return $this->_person_data;
                }
            }

            // second priority: try to use $this->person_fn
            if ($this->person_fn && is_callable($this->person_fn)) {
                $data = @call_user_func($this->person_fn);
                if (isset($data['id'])) {
                    $this->_person_data = $data;
                    return $this->_person_data;
                }
            }
        } else {
            return $this->_person_data;
        }

        return null;
    }

    protected function build_base_data($level = 'error') {
        $data = array(
            'timestamp' => time(),
            'environment' => $this->environment,
            'level' => $level,
            'language' => 'php',
            'framework' => 'php',
            'notifier' => array(
                'name' => 'rollbar-php',
                'version' => self::VERSION
            ),
            'uuid' => $this->uuid4()
        );

        if ($this->code_version) {
            $data['code_version'] = $this->code_version;
        }

        return $data;
    }

    protected function build_payload($data) {
        $payload = array(
            'data' => $data
        );

        if ($this->access_token) {
          $payload['access_token'] = $this->access_token;
        }

        return $payload;
    }

    protected function send_payload($payload) {
        if ($this->batched) {
            if ($this->queueSize() >= $this->batch_size) {
                // flush queue before adding payload to queue
                $this->flush();
            }
            $this->_queue[] = $payload;
        } else {
            $this->_send_payload($payload);
        }
    }

    /**
     * Sends a single payload to the /item endpoint.
     * $payload - php array
     */
    protected function _send_payload($payload) {
        if ($this->handler == 'agent') {
            $this->_send_payload_agent($payload);
        } else {
            $this->_send_payload_blocking($payload);
        }
    }

    protected function _send_payload_blocking($payload) {
        $this->log_info("Sending payload");
        $access_token = $payload['access_token'];
        $post_data = json_encode($payload);
        $this->make_api_call('item', $access_token, $post_data);
    }

    protected function _send_payload_agent($payload) {
        // Only open this the first time
        if (empty($this->_agent_log)) {
            $this->load_agent_file();
        }
        $this->log_info("Writing payload to file");
        fwrite($this->_agent_log, json_encode($payload) . "\n");
    }

    /**
     * Sends a batch of payloads to the /batch endpoint.
     * A batch is just an array of standalone payloads.
     * $batch - php array of payloads
     */
    protected function send_batch($batch) {
        if ($this->handler == 'agent') {
            $this->send_batch_agent($batch);
        } else {
            $this->send_batch_blocking($batch);
        }
    }

    protected function send_batch_agent($batch) {
        $this->log_info("Writing batch to file");

        // Only open this the first time
        if (empty($this->_agent_log)) {
            $this->load_agent_file();
        }

        foreach ($batch as $item) {
            fwrite($this->_agent_log, json_encode($item) . "\n");
        }
    }

    protected function send_batch_blocking($batch) {
        $this->log_info("Sending batch");
        $access_token = $batch[0]['access_token'];
        $post_data = json_encode($batch);
        $this->make_api_call('item_batch', $access_token, $post_data);
    }

    protected function make_api_call($action, $access_token, $post_data) {
        $url = $this->base_api_url . $action . '/';

        $ch = curl_init();
        curl_setopt($ch, CURLOPT_URL, $url);
        curl_setopt($ch, CURLOPT_POST, true);
        curl_setopt($ch, CURLOPT_POSTFIELDS, $post_data);
        curl_setopt($ch, CURLOPT_VERBOSE, false);
        curl_setopt($ch, CURLOPT_SSL_VERIFYPEER, false);
        curl_setopt($ch, CURLOPT_RETURNTRANSFER, true);
        curl_setopt($ch, CURLOPT_TIMEOUT, $this->timeout);
        curl_setopt($ch, CURLOPT_HTTPHEADER, array('X-Rollbar-Access-Token: ' . $access_token));

        if ($this->proxy) {
            $proxy = is_array($this->proxy) ? $this->proxy : array('address' => $this->proxy);

            if (isset($proxy['address'])) {
                curl_setopt($ch, CURLOPT_PROXY, $proxy['address']);
                curl_setopt($ch, CURLOPT_FOLLOWLOCATION, true);
            }

            if (isset($proxy['username']) && isset($proxy['password'])) {
                curl_setopt($ch, CURLOPT_PROXYUSERPWD, $proxy['username'] . ':' . $proxy['password']);
            }
        }

        if ($this->_curl_ipresolve_supported) {
          curl_setopt($ch, CURLOPT_IPRESOLVE, CURL_IPRESOLVE_V4);
        }

        $result = curl_exec($ch);
        $status_code = curl_getinfo($ch, CURLINFO_HTTP_CODE);
        curl_close($ch);

        if ($status_code != 200) {
            $this->log_warning('Got unexpected status code from Rollbar API ' . $action .
                ': ' .$status_code);
            $this->log_warning('Output: ' .$result);
        } else {
            $this->log_info('Success');
        }
    }

    /* Logging */

    protected function log_info($msg) {
        $this->log_message("INFO", $msg);
    }

    protected function log_warning($msg) {
        $this->log_message("WARNING", $msg);
    }

    protected function log_error($msg) {
        $this->log_message("ERROR", $msg);
    }

    protected function log_message($level, $msg) {
        if ($this->logger !== null) {
            $this->logger->log($level, $msg);
        }
    }

    // from http://www.php.net/manual/en/function.uniqid.php#94959
    protected function uuid4() {
        mt_srand();
        return sprintf('%04x%04x-%04x-%04x-%04x-%04x%04x%04x',
            // 32 bits for "time_low"
            mt_rand(0, 0xffff), mt_rand(0, 0xffff),

            // 16 bits for "time_mid"
            mt_rand(0, 0xffff),

            // 16 bits for "time_hi_and_version",
            // four most significant bits holds version number 4
            mt_rand(0, 0x0fff) | 0x4000,

            // 16 bits, 8 bits for "clk_seq_hi_res",
            // 8 bits for "clk_seq_low",
            // two most significant bits holds zero and one for variant DCE1.1
            mt_rand(0, 0x3fff) | 0x8000,

            // 48 bits for "node"
            mt_rand(0, 0xffff), mt_rand(0, 0xffff), mt_rand(0, 0xffff)
        );
    }

    protected function load_agent_file() {
        $this->_agent_log = fopen($this->agent_log_location . '/rollbar-relay.' . getmypid() . '.' . microtime(true) . '.rollbar', 'a');
    }
}

interface iRollbarLogger {
    public function log($level, $msg);
}

class Ratchetio extends Rollbar {}<|MERGE_RESOLUTION|>--- conflicted
+++ resolved
@@ -508,11 +508,7 @@
     }
 
     protected function _key_should_be_scrubbed($key, $potential_regex_filters) {
-<<<<<<< HEAD
-        if (in_array($key, $this->scrub_fields, true)) return true;
-=======
-        if (in_array(strtolower($key), $this->scrub_fields)) return true;
->>>>>>> 2c3dbfb5
+        if (in_array(strtolower($key), $this->scrub_fields, true)) return true;
         foreach ($potential_regex_filters as $potential_regex) {
             if (@preg_match($potential_regex, $key)) return true;
         }
