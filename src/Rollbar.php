--- conflicted
+++ resolved
@@ -11,23 +11,9 @@
      * @var RollbarLogger
      */
     private static $logger = null;
-<<<<<<< HEAD
-    private static $previousExceptionHandler = null;
-    private static $fatalErrors = array(
-        E_ERROR,
-        E_PARSE,
-        E_CORE_ERROR,
-        E_CORE_WARNING,
-        E_COMPILE_ERROR,
-        E_COMPILE_WARNING,
-        E_STRICT
-    );
-=======
-    
     private static $fatalHandler = null;
     private static $errorHandler = null;
     private static $exceptionHandler = null;
->>>>>>> 76abe0f3
 
     public static function init(
         $configOrLogger,
@@ -151,29 +137,8 @@
 
     public static function setupExceptionHandling()
     {
-<<<<<<< HEAD
-        register_shutdown_function('Rollbar\Rollbar::fatalHandler');
-    }
-
-    public static function fatalHandler()
-    {
-        if (is_null(self::$logger)) {
-            return;
-        }
-        $last_error = error_get_last();
-        
-        if (self::shouldLogFatal($last_error)) {
-            $errno = $last_error['type'];
-            $errstr = $last_error['message'];
-            $errfile = $last_error['file'];
-            $errline = $last_error['line'];
-            $exception = self::generateErrorWrapper($errno, $errstr, $errfile, $errline);
-            self::$logger->log(Level::CRITICAL, $exception, array(), true);
-        }
-=======
         self::$exceptionHandler = new ExceptionHandler(self::$logger);
         self::$exceptionHandler->register();
->>>>>>> 76abe0f3
     }
     
     public static function setupErrorHandling()
