<?php declare(strict_types=1);

namespace Rollbar\Telemetry;

use Rollbar\ErrorWrapper;
use Rollbar\Payload\Level;
use Rollbar\Payload\TelemetryBody;
use Rollbar\Payload\TelemetryEvent;
use Stringable;
use Throwable;

/**
 * The Telemeter collects telemetry events and queues them for sending to Rollbar.
 *
 * @since 4.1.0
 */
class Telemeter
{
    public const MAX_EVENTS = 100;

    /**
     * @var TelemetryEvent[] $queue The queue of telemetry events.
     */
    private array $queue = [];

    private int $maxQueueSize;

    /**
     * Initialize a new Telemeter.
     *
     * @param int                           $maxTelemetryEvents      The maximum number of telemetry events to queue
     *                                                               before discarding. Must be between 0 and 100. If,
     *                                                               a value outside the range is given it will be
     *                                                               changed to be within the range. Defaults to 100.
     * @param TelemetryFilterInterface|null $filter                  A filter to apply to telemetry items before they
     *                                                               are added to the queue. If null, no filter will be
     *                                                               applied. Defaults to null.
     * @param bool                          $includeItemsInTelemetry If true, the items caught by Rollbar will be
     *                                                               included in the telemetry of future items sent to
     *                                                               Rollbar.
     * @param bool                          $includeIgnoredItemsInTelemetry
     */
    public function __construct(
        int $maxTelemetryEvents = self::MAX_EVENTS,
        private ?TelemetryFilterInterface $filter = null,
        private bool $includeItemsInTelemetry = true,
        private bool $includeIgnoredItemsInTelemetry = false
    ) {
        $this->maxQueueSize = max(0, min($maxTelemetryEvents, self::MAX_EVENTS));
    }

    /**
     * Returns the Rollbar telemetry type that corresponds to the given PSR-3 log level.
     *
     * @param string $level The PSR-3 log level.
     * @return EventType
     */
    private static function getTypeFromLevel(string $level): EventType
    {
        return match ($level) {
            Level::EMERGENCY, Level::ALERT, Level::CRITICAL, Level::ERROR, Level::WARNING => EventType::Error,
            Level::NOTICE, Level::INFO => EventType::Log,
            default => EventType::Manual,
        };
    }

    /**
     * Returns the Rollbar telemetry level that corresponds to the given PSR-3 log level.
     *
     * @param string $level The PSR-3 log level.
     * @return EventLevel
     */
    private static function getLevelFromPsrLevel(string $level): EventLevel
    {
        return match ($level) {
            Level::EMERGENCY, Level::ALERT, Level::CRITICAL => EventLevel::Critical,
            Level::ERROR => EventLevel::Error,
            Level::WARNING => EventLevel::Warning,
            Level::DEBUG => EventLevel::Debug,
            default => EventLevel::Info,
        };
    }

    /**
     * Reconfigures the Telemeter with the given options. See the constructor for a description of the options.
     *
     * @param int                           $maxTelemetryEvents
     * @param TelemetryFilterInterface|null $filter
     * @param bool                          $includeItemsInTelemetry
     * @param bool                          $includeIgnoredItemsInTelemetry
     * @return void
     */
    public function scope(
        int $maxTelemetryEvents = self::MAX_EVENTS,
        ?TelemetryFilterInterface $filter = null,
        bool $includeItemsInTelemetry = true,
        bool $includeIgnoredItemsInTelemetry = false
    ): void {
        if ($maxTelemetryEvents !== $this->maxQueueSize) {
            // We call this method so that the queue is truncated if necessary.
            $this->setMaxQueueSize($maxTelemetryEvents);
        }
        if ($filter !== $this->filter) {
            $this->filter = $filter;
        }
        if ($includeItemsInTelemetry !== $this->includeItemsInTelemetry) {
            $this->includeItemsInTelemetry = $includeItemsInTelemetry;
        }
        if ($includeIgnoredItemsInTelemetry !== $this->includeIgnoredItemsInTelemetry) {
            $this->includeIgnoredItemsInTelemetry = $includeIgnoredItemsInTelemetry;
        }
    }

    /**
     * Returns the current queue of telemetry events.
     *
     * Note: this method returns a copy of the queue array, but the TelemetryEvent objects are not cloned, so modifying
     * the events in the returned array will modify the events in the queue.
     *
     * @return TelemetryEvent[]
     */
    public function copyEvents(): array
    {
        if (null === $this->filter || !$this->filter->filterOnRead()) {
            return $this->queue;
        }
        $queue = [];
        $filtered = 0;
        foreach ($this->queue as $event) {
            // The queue size needs to be calculated as the number of events in the queue minus the number of events
            // that have already been filtered.
            if (!$this->filter->include($event, count($this->queue) - $filtered)) {
                $filtered++;
                continue;
            }
            $queue[] = $event;
        }
        return $queue;
    }

    /**
     * Appends a telemetry event to the queue. If the queue is full, the oldest event will be discarded.
     *
     * Note: using this method directly will bypass any filters that have been set on the Telemeter.
     *
     * @param TelemetryEvent $event The telemetry event to add to the queue.
     *
     * @return void
     */
    public function push(TelemetryEvent $event): void
    {
        if ($this->maxQueueSize === 0) {
            return;
        }
        $this->queue[] = $event;
        if (count($this->queue) > $this->maxQueueSize) {
            array_shift($this->queue);
        }
    }

    /**
     * Captures a telemetry event and adds it to the queue.
     *
     * @param EventType           $type      The type of telemetry data.
     * @param EventLevel          $level     The severity level of the telemetry data.
     * @param array|TelemetryBody $metadata  Additional data about the telemetry event.
     * @param string|null         $uuid      The Rollbar UUID to associate with this telemetry event.
     * @param int|null            $timestamp When this occurred, as a unix timestamp in milliseconds. If not provided,
     *                                       the current time will be used.
     *
     * @return TelemetryEvent|null
     */
    public function capture(
        EventType           $type,
        EventLevel          $level,
        array|TelemetryBody $metadata,
<<<<<<< HEAD
        string              $uuid = null,
        ?int                $timestamp = null,
=======
        ?string $uuid = null,
        ?int $timestamp = null,
>>>>>>> 7a1799fe
    ): ?TelemetryEvent {
        if ($this->maxQueueSize === 0) {
            return null;
        }
        $event = new TelemetryEvent($type, $level, $metadata, $timestamp);
        if (null !== $uuid) {
            $event->uuid = $uuid;
        }
        if (null !== $this->filter && !$this->filter->include($event, count($this->queue))) {
            return null;
        }
        $this->push($event);
        return $event;
    }

    /**
     * Captures an error as a telemetry event and adds it to the queue.
     *
     * @param array|string|ErrorWrapper|Throwable $error     The error to capture. If a string is given, it will be used
     *                                                       as the message. If an array is given, it will be used as
     *                                                       the metadata body. If an ErrorWrapper is given, it will be
     *                                                       parsed for the message and stack trace.
     * @param EventLevel                          $level     The severity level of the telemetry data.
     * @param string|null                         $uuid      The Rollbar UUID to associate with this telemetry event.
     * @param int|null                            $timestamp When this occurred, as a unix timestamp in milliseconds. If
     *                                                       not provided, the current time will be used.
     *
     * @return TelemetryEvent|null Returns the {@see TelemetryEvent} that was added to the queue, or null if the event
     *                             was filtered out.
     */
    public function captureError(
        array|string|ErrorWrapper|Throwable $error,
<<<<<<< HEAD
        EventLevel $level = EventLevel::Error,
        string $uuid = null,
=======
        string $level = 'error',
        ?string $uuid = null,
>>>>>>> 7a1799fe
        ?int $timestamp = null,
    ): ?TelemetryEvent {
        if (is_string($error)) {
            return $this->capture(EventType::Error, $level, new TelemetryBody(message: $error), $uuid, $timestamp);
        }
        if ($error instanceof ErrorWrapper) {
            $metadata = new TelemetryBody(
                message: $error->getMessage(),
                subtype: 'error',
                stack: $this->stringifyBacktrace($error->getBacktrace()),
            );
            return $this->capture(EventType::Error, $level, $metadata, $uuid, $timestamp);
        }
        if ($error instanceof Throwable) {
            $metadata = new TelemetryBody(
                message: $error->getMessage(),
                subtype: 'exception',
                stack: $this->stringifyBacktrace($error->getTrace())
            );
            return $this->capture(EventType::Error, $level, $metadata, $uuid, $timestamp);
        }
        return $this->capture(EventType::Error, $level, $error, $uuid, $timestamp);
    }

    /**
     * Captures a log message as a telemetry event and adds it to the queue.
     *
     * @param string      $message   The log message to capture.
     * @param EventLevel  $level     The severity level of the telemetry data.
     * @param string|null $uuid      The Rollbar UUID to associate with this telemetry event.
     * @param int|null    $timestamp When this occurred, as a unix timestamp in milliseconds. If not provided, the
     *                               current time will be used.
     *
     * @return TelemetryEvent|null
     */
    public function captureLog(
        string $message,
<<<<<<< HEAD
        EventLevel $level = EventLevel::Info,
        string $uuid = null,
=======
        string $level = 'info',
        ?string $uuid = null,
>>>>>>> 7a1799fe
        ?int $timestamp = null,
    ): ?TelemetryEvent {
        return $this->capture(EventType::Log, $level, new TelemetryBody(message: $message), $uuid, $timestamp);
    }

    /**
     * Captures a network event as a telemetry event and adds it to the queue.
     *
     * @param string      $method      The HTTP method. E.g. GET, POST, etc.
     * @param string      $url         The URL of the request.
     * @param string      $status_code The HTTP status code.
     * @param EventLevel  $level       The severity level of the telemetry data.
     * @param string|null $uuid        The Rollbar UUID to associate with this telemetry event.
     * @param int|null    $timestamp   When this occurred, as a unix timestamp in milliseconds. If not provided, the
     *                                 current time will be used.
     *
     * @return TelemetryEvent|null
     */
    public function captureNetwork(
        string $method,
        string $url,
        string $status_code,
<<<<<<< HEAD
        EventLevel $level = EventLevel::Info,
        string $uuid = null,
=======
        string $level = 'info',
        ?string $uuid = null,
>>>>>>> 7a1799fe
        ?int $timestamp = null,
    ): ?TelemetryEvent {
        return $this->capture(
            type: EventType::Log,
            level: $level,
            metadata: new TelemetryBody(
                method: $method,
                url: $url,
                status_code: $status_code,
            ),
            uuid: $uuid,
            timestamp: $timestamp,
        );
    }

    /**
     * Captures a navigation event as a telemetry event and adds it to the queue.
     *
     * @param string      $from      The URL of the previous page.
     * @param string      $to        The URL of the next page.
     * @param EventLevel  $level     The severity level of the telemetry data.
     * @param string|null $uuid      The Rollbar UUID to associate with this telemetry event.
     * @param int|null    $timestamp When this occurred, as a unix timestamp in milliseconds. If not provided, the
     *                               current time will be used.
     *
     * @return TelemetryEvent|null
     */
    public function captureNavigation(
        string $from,
        string $to,
<<<<<<< HEAD
        EventLevel $level = EventLevel::Info,
        string $uuid = null,
=======
        string $level = 'info',
        ?string $uuid = null,
>>>>>>> 7a1799fe
        ?int $timestamp = null,
    ): ?TelemetryEvent {
        return $this->capture(EventType::Log, $level, new TelemetryBody(from: $from, to: $to), $uuid, $timestamp);
    }

    /**
     * Add a Rollbar captured item to the telemetry queue.
     *
     * @param string                      $level   The PSR-3 log level.
     * @param string|Stringable|Throwable $message The message to log.
     * @param array                       $context The context.
     * @param bool                        $ignored Whether the item was ignored.
     * @param string|null                 $uuid    The Rollbar item UUID.
     *
     * @return TelemetryEvent|null
     *
     * @internal This method is for internal use only and may change without warning.
     */
    public function captureRollbarItem(
        string $level,
        string|Stringable|Throwable $message,
        array $context = [],
        bool $ignored = false,
        ?string $uuid = null,
    ): ?TelemetryEvent {
        if (!$this->includeItemsInTelemetry) {
            return null;
        }
        if (!$this->includeIgnoredItemsInTelemetry && $ignored) {
            return null;
        }
        if (null !== $this->filter && !$this->filter->includeRollbarItem($level, $message, $context, $ignored)) {
            return null;
        }
        // Make sure to respect the PSR exception context. See https://www.php-fig.org/psr/psr-3/#13-context.
        if (($context['exception'] ?? null) instanceof Throwable) {
            $event = $this->captureError($context['exception'], self::getLevelFromPsrLevel($level), $uuid);
            if (null === $event) {
                return null;
            }
            // We have both a message from the exception instance and a message. So we will use the message as the
            // primary body message, and the exception message will be saved to a custom "error_message" property on
            // the posted telemetry event body.
            $event->body->extra['error_message'] = $event->body->message;
            $event->body->message = $this->getRollbarItemMessage($message);
            return $event;
        }
        // If the rollbar item is an exception, we should capture it as an error event.
        if ($message instanceof Throwable) {
            return $this->captureError($message, self::getLevelFromPsrLevel($level), $uuid);
        }
        // Otherwise, we will capture it based on the level.
        return $this->capture(
            type: self::getTypeFromLevel($level),
            level: self::getLevelFromPsrLevel($level),
            metadata: new TelemetryBody(message: $this->getRollbarItemMessage($message)),
            uuid: $uuid,
        );
    }

    /**
     * Returns the maximum number of telemetry events that can be queued before discarding prior events.
     *
     * @return int
     */
    public function getMaxQueueSize(): int
    {
        return $this->maxQueueSize;
    }

    /**
     * Update the maximum number of telemetry events that can be queued before discarding. NOTE: If the new max is less
     * than the current number of queued events, the oldest events will be discarded.
     *
     * @param int $maxQueueSize The maximum number of telemetry events to queue before discarding. Must be between 0
     *                          and 100.
     */
    public function setMaxQueueSize(int $maxQueueSize): void
    {
        $newMax = max(0, min($maxQueueSize, self::MAX_EVENTS));
        $queueSize = count($this->queue);
        if ($queueSize > $newMax) {
            array_splice($this->queue, 0, $queueSize - $newMax);
        }
        $this->maxQueueSize = $newMax;
    }

    /**
     * Returns the current number of telemetry events in the queue.
     *
     * @return int
     */
    public function getQueueSize(): int
    {
        return count($this->queue);
    }

    /**
     * Clears the queue of all telemetry events.
     *
     * @return void
     */
    public function clearQueue(): void
    {
        $this->queue = [];
    }

    /**
     * If true, the items caught by Rollbar will be included in the telemetry of future items sent to Rollbar.
     *
     * @return bool
     */
    public function shouldIncludeItemsInTelemetry(): bool
    {
        return $this->includeItemsInTelemetry;
    }

    /**
     * Change whether Rollbar items should be included in the telemetry queue.
     *
     * @param bool $include True to include Rollbar items in the telemetry data.
     */
    public function setIncludeItemsInTelemetry(bool $include): void
    {
        $this->includeItemsInTelemetry = $include;
    }

    /**
     * Returns the filter instance that is applied to telemetry items before they are added to the queue.
     *
     * @return TelemetryFilterInterface|null
     */
    public function getFilter(): ?TelemetryFilterInterface
    {
        return $this->filter;
    }

    /**
     * Sets the filter to apply to telemetry items before they are added to the queue. This will also apply the new
     * filter to any items already in the queue if $apply is true.
     *
     * @param TelemetryFilterInterface|null $filter A filter to apply to telemetry items before they are added to the
     *                                              queue. If null, no filter will be applied.
     * @param bool                          $apply  If true, the new filter will be applied to any items already in
     *                                              the queue.
     */
    public function setFilter(?TelemetryFilterInterface $filter, bool $apply = true): void
    {
        $this->filter = $filter;
        if (null === $filter || !$apply) {
            return;
        }
        $tempQueue = [];
        $filtered = 0;
        foreach ($this->queue as $event) {
            // The queue size needs to be calculated as the number of events in the queue minus the number of events
            // that have already been filtered.
            if (!$this->filter->include($event, count($this->queue) - $filtered)) {
                $filtered++;
                continue;
            }
            $tempQueue[] = $event;
        }
        $this->queue = $tempQueue;
    }

    /**
     * Returns true if a Rollbar captured item that has been ignored should still be included in the telemetry data.
     *
     * @return bool
     */
    public function shouldIncludeIgnoredItemsInTelemetry(): bool
    {
        return $this->includeIgnoredItemsInTelemetry;
    }

    /**
     * Sets whether items captured by Rollbar should be included in the telemetry data even if they are ignored.
     *
     * @param bool $include True to include ignored items in the telemetry data.
     * @return void
     */
    public function setIncludeIgnoredItemsInTelemetry(bool $include): void
    {
        $this->includeIgnoredItemsInTelemetry = $include;
    }

    /**
     * Returns the message from a Rollbar reported item.
     *
     * @param string|Stringable|Throwable $message The message to log.
     *
     * @return string
     */
    private function getRollbarItemMessage(string|Stringable|Throwable $message): string
    {
        if (is_string($message)) {
            return $message;
        }
        if ($message instanceof Throwable) {
            return $message->getMessage();
        }
        // else $message is a Stringable instance
        return $message->__toString();
    }

    /**
     * Given a standard PHP backtrace array, returns a string representation of the backtrace.
     *
     * @param array $backtrace The backtrace array.
     * @return string
     */
    private function stringifyBacktrace(array $backtrace): string
    {
        $result = '';
        foreach ($backtrace as $i => $frame) {
            $result .= '#' . $i . ' ';
            $result .= $frame['class'] ?? '';
            $result .= $frame['type'] ?? '';
            $result .= $frame['function'] ?? '';
            if (isset($frame['args'])) {
                $result .= '(';
                $result .= implode(', ', array_map(fn($arg) => is_string($arg) ? $arg : gettype($arg), $frame['args']));
                $result .= ')';
            }
            $result .= ' at ';
            $result .= $frame['file'] ?? '';
            $result .= ':';
            $result .= $frame['line'] ?? '';
            $result .= "\n";
        }
        return $result;
    }
}<|MERGE_RESOLUTION|>--- conflicted
+++ resolved
@@ -174,13 +174,8 @@
         EventType           $type,
         EventLevel          $level,
         array|TelemetryBody $metadata,
-<<<<<<< HEAD
-        string              $uuid = null,
-        ?int                $timestamp = null,
-=======
         ?string $uuid = null,
         ?int $timestamp = null,
->>>>>>> 7a1799fe
     ): ?TelemetryEvent {
         if ($this->maxQueueSize === 0) {
             return null;
@@ -213,13 +208,8 @@
      */
     public function captureError(
         array|string|ErrorWrapper|Throwable $error,
-<<<<<<< HEAD
         EventLevel $level = EventLevel::Error,
-        string $uuid = null,
-=======
-        string $level = 'error',
         ?string $uuid = null,
->>>>>>> 7a1799fe
         ?int $timestamp = null,
     ): ?TelemetryEvent {
         if (is_string($error)) {
@@ -257,13 +247,8 @@
      */
     public function captureLog(
         string $message,
-<<<<<<< HEAD
         EventLevel $level = EventLevel::Info,
-        string $uuid = null,
-=======
-        string $level = 'info',
         ?string $uuid = null,
->>>>>>> 7a1799fe
         ?int $timestamp = null,
     ): ?TelemetryEvent {
         return $this->capture(EventType::Log, $level, new TelemetryBody(message: $message), $uuid, $timestamp);
@@ -286,13 +271,8 @@
         string $method,
         string $url,
         string $status_code,
-<<<<<<< HEAD
         EventLevel $level = EventLevel::Info,
-        string $uuid = null,
-=======
-        string $level = 'info',
         ?string $uuid = null,
->>>>>>> 7a1799fe
         ?int $timestamp = null,
     ): ?TelemetryEvent {
         return $this->capture(
@@ -323,13 +303,8 @@
     public function captureNavigation(
         string $from,
         string $to,
-<<<<<<< HEAD
         EventLevel $level = EventLevel::Info,
-        string $uuid = null,
-=======
-        string $level = 'info',
         ?string $uuid = null,
->>>>>>> 7a1799fe
         ?int $timestamp = null,
     ): ?TelemetryEvent {
         return $this->capture(EventType::Log, $level, new TelemetryBody(from: $from, to: $to), $uuid, $timestamp);
