<?php namespace Rollbar;

use Rollbar\Payload\Level;
use Rollbar\Payload\Payload;

if (!defined('ROLLBAR_INCLUDED_ERRNO_BITMASK')) {
    define(
        'ROLLBAR_INCLUDED_ERRNO_BITMASK',
        E_ERROR | E_WARNING | E_PARSE | E_CORE_ERROR | E_USER_ERROR | E_RECOVERABLE_ERROR
    );
}

class Config
{
    private $accessToken;
    /**
     * @var DataBuilder
     */
    private $dataBuilder;
    private $configArray;
    /**
     * @var TransformerInterface
     */
    private $transformer;
    /**
     * @var FilterInterface
     */
    private $filter;
    private $minimumLevel;
    /**
     * @var ResponseHandlerInterface
     */
    private $responseHandler;
    /**
     * @var \Rollbar\Senders\SenderInterface
     */
    private $sender;
    private $reportSuppressed;
    /**
     * @var callable
     */
    private $checkIgnore;
    private $error_sample_rates = array();
    private $mt_randmax;

    private $included_errno = ROLLBAR_INCLUDED_ERRNO_BITMASK;
<<<<<<< HEAD
    private $use_error_reporting = false;
=======
    
    /**
     * @var boolean Should debug_backtrace() data be sent with string messages
     * sent through RollbarLogger::log()
     */
    private $sendMessageTrace = false;
>>>>>>> 491f5ad2

    public function __construct(array $configArray)
    {
        $this->updateConfig($configArray);

        if (isset($configArray['error_sample_rates'])) {
            $this->error_sample_rates = $configArray['error_sample_rates'];
        }

        $levels = array(E_WARNING, E_NOTICE, E_USER_ERROR, E_USER_WARNING,
            E_USER_NOTICE, E_STRICT, E_RECOVERABLE_ERROR);
        // PHP 5.3.0
        if (defined('E_DEPRECATED')) {
            $levels = array_merge($levels, array(E_DEPRECATED, E_USER_DEPRECATED));
        }
        $curr = 1;
        for ($i = 0, $num = count($levels); $i < $num; $i++) {
            $level = $levels[$i];
            if (!isset($this->error_sample_rates[$level])) {
                $this->error_sample_rates[$level] = $curr;
            }
        }
        $this->mt_randmax = mt_getrandmax();
    }

    public function configure($config)
    {
        $this->updateConfig($this->extend($config));
    }

    public function extend($config)
    {
        return array_replace_recursive(array(), $this->configArray, $config);
    }

    public function getConfigArray()
    {
        return $this->configArray;
    }

    protected function updateConfig($c)
    {
        $this->configArray = $c;

        $this->setAccessToken($c);
        $this->setDataBuilder($c);
        $this->setTransformer($c);
        $this->setMinimumLevel($c);
        $this->setReportSuppressed($c);
        $this->setFilters($c);
        $this->setSender($c);
        $this->setResponseHandler($c);
        $this->setCheckIgnoreFunction($c);
        $this->setSendMessageTrace($c);

        if (isset($c['included_errno'])) {
            $this->included_errno = $c['included_errno'];
        }

        if (isset($c['use_error_reporting'])) {
            $this->use_error_reporting = $c['use_error_reporting'];
        }
    }

    private function setAccessToken($c)
    {
        if (isset($_ENV['ROLLBAR_ACCESS_TOKEN']) && !isset($c['access_token'])) {
            $c['access_token'] = $_ENV['ROLLBAR_ACCESS_TOKEN'];
        }
        Utilities::validateString($c['access_token'], "config['access_token']", 32, false);
        $this->accessToken = $c['access_token'];
    }

    private function setDataBuilder($c)
    {
        $exp = "Rollbar\DataBuilderInterface";
        $def = "Rollbar\DataBuilder";
        $this->setupWithOptions($c, "dataBuilder", $exp, $def, true);
    }

    private function setTransformer($c)
    {
        $expected = "Rollbar\TransformerInterface";
        $this->setupWithOptions($c, "transformer", $expected);
    }

    private function setMinimumLevel($c)
    {
        if (empty($c['minimumLevel'])) {
            $this->minimumLevel = 0;
        } elseif ($c['minimumLevel'] instanceof Level) {
            $this->minimumLevel = $c['minimumLevel']->toInt();
        } elseif (is_string($c['minimumLevel'])) {
            $level = Level::fromName($c['minimumLevel']);
            if ($level !== null) {
                $this->minimumLevel = $level->toInt();
            }
        } elseif (is_int($c['minimumLevel'])) {
            $this->minimumLevel = $c['minimumLevel'];
        } else {
            $this->minimumLevel = 0;
        }
    }

    private function setReportSuppressed($c)
    {
        $this->reportSuppressed = isset($c['reportSuppressed']) && $c['reportSuppressed'];
        if (!isset($this->reportSuppressed)) {
            $this->reportSuppressed = isset($c['report_suppressed']) && $c['report_suppressed'];
        }
    }

    private function setFilters($c)
    {
        $this->setupWithOptions($c, "filter", "Rollbar\FilterInterface");
    }

    private function setSender($c)
    {
        $expected = "Rollbar\Senders\SenderInterface";
        $default = "Rollbar\Senders\CurlSender";

        if (array_key_exists('base_api_url', $c)) {
            $c['senderOptions']['endpoint'] = $c['base_api_url'];
        }

        if (array_key_exists('timeout', $c)) {
            $c['senderOptions']['timeout'] = $c['timeout'];
        }

        if (array_key_exists('proxy', $c)) {
            $c['senderOptions']['proxy'] = $c['proxy'];
        }

        if (array_key_exists('handler', $c) && $c['handler'] == 'agent') {
            $default = "Rollbar\Senders\AgentSender";
            if (array_key_exists('agent_log_location', $c)) {
                $c['senderOptions'] = array(
                    'agentLogLocation' => $c['agent_log_location']
                );
            }
        }

        // set options for fluent sender
        if (isset($c['handler']) && $c['handler'] == 'fluent') {
            $default = "Rollbar\Senders\FluentSender";

            if (isset($c['fluent_host'])) {
                $c['senderOptions']['fluentHost'] = $c['fluent_host'];
            }

            if (isset($c['fluent_port'])) {
                $c['senderOptions']['fluentPort'] = $c['fluent_port'];
            }

            if (isset($c['fluent_tag'])) {
                $c['senderOptions']['fluentTag'] = $c['fluent_tag'];
            }
        }

        $this->setupWithOptions($c, "sender", $expected, $default);
    }

    private function setResponseHandler($c)
    {
        $this->setupWithOptions($c, "responseHandler", "Rollbar\ResponseHandlerInterface");
    }

    private function setCheckIgnoreFunction($c)
    {
        if (!isset($c['checkIgnore'])) {
            return;
        }

        $this->checkIgnore = $c['checkIgnore'];
    }

    private function setSendMessageTrace($c)
    {
        if (!isset($c['send_message_trace'])) {
            return;
        }

        $this->sendMessageTrace = $c['send_message_trace'];
    }

    /**
     * Allows setting up configuration options that might be specified by class
     * name. Any interface used with `setupWithOptions` should be constructed
     * with a single parameter: an associative array with the config options.
     * It is assumed that it will be in the configuration as a sibling to the
     * key the class is named in. The options should have the same key as the
     * classname, but with 'Options' appended. E.g:
     * ```array(
     *   "sender" => "MySender",
     *   "senderOptions" => array(
     *     "speed" => 11,
     *     "protocol" => "First Contact"
     *   )
     * );```
     * Will be initialized as if you'd used:
     * `new MySender(array("speed"=>11,"protocol"=>"First Contact"));`
     * You can also just pass an instance in directly. (In which case options
     * are ignored)
     * @param $c
     * @param $keyName
     * @param $expectedType
     * @param mixed $defaultClass
     * @param bool $passWholeConfig
     */
    protected function setupWithOptions(
        $c,
        $keyName,
        $expectedType,
        $defaultClass = null,
        $passWholeConfig = false
    ) {

        $$keyName = isset($c[$keyName]) ? $c[$keyName] : null;

        if (is_null($defaultClass) && is_null($$keyName)) {
            return;
        }

        if (is_null($$keyName)) {
            $$keyName = $defaultClass;
        }
        if (is_string($$keyName)) {
            if ($passWholeConfig) {
                $options = $c;
            } else {
                $options = isset($c[$keyName . "Options"]) ? $c[$keyName . "Options"] : array();
            }
            $this->$keyName = new $$keyName($options);
        } else {
            $this->$keyName = $$keyName;
        }

        if (!$this->$keyName instanceof $expectedType) {
            throw new \InvalidArgumentException("$keyName must be a $expectedType");
        }
    }

    public function getRollbarData($level, $toLog, $context)
    {
        return $this->dataBuilder->makeData($level, $toLog, $context);
    }

    public function getDataBuilder()
    {
        return $this->dataBuilder;
    }

    /**
     * @param Payload $payload
     * @param Level $level
     * @param \Exception | \Throwable $toLog
     * @param array $context
     * @return Payload
     */
    public function transform($payload, $level, $toLog, $context)
    {
        if (is_null($this->transformer)) {
            return $payload;
        }
        return $this->transformer->transform($payload, $level, $toLog, $context);
    }

    public function getAccessToken()
    {
        return $this->accessToken;
    }

    public function getSendMessageTrace()
    {
        return $this->sendMessageTrace;
    }

    public function checkIgnored($payload, $accessToken, $toLog, $isUncaught)
    {
        if ($this->shouldSuppress()) {
            return true;
        }
        if (isset($this->checkIgnore)) {
            try {
                if (call_user_func($this->checkIgnore, $isUncaught, $toLog, $payload)) {
                    return true;
                }
            } catch (Exception $e) {
                // We should log that we are removing the custom checkIgnore
                $this->checkIgnore = null;
            }
        }
        if ($this->levelTooLow($payload)) {
            return true;
        }
        if (!is_null($this->filter)) {
            return $this->filter->shouldSend($payload, $accessToken);
        }

        if ($toLog instanceof ErrorWrapper) {
            $errno = $toLog->errorLevel;

            if ($this->included_errno != -1 && ($errno & $this->included_errno) != $errno) {
                // ignore
                return true;
            }

            if ($this->use_error_reporting && ($errno & error_reporting()) != $errno) {
                // ignore due to error_reporting level
                return true;
            }

            if (isset($this->error_sample_rates[$errno])) {
                // get a float in the range [0, 1)
                // mt_rand() is inclusive, so add 1 to mt_randmax
                $float_rand = mt_rand() / ($this->mt_randmax + 1);
                if ($float_rand > $this->error_sample_rates[$errno]) {
                    // skip
                    return true;
                }
            }
        }
        return false;
    }

    /**
     * @param Payload $payload
     * @return bool
     */
    private function levelTooLow($payload)
    {
        return $payload->getData()->getLevel()->toInt() < $this->minimumLevel;
    }

    private function shouldSuppress()
    {
        return error_reporting() === 0 && !$this->reportSuppressed;
    }

    public function send(&$scrubbedPayload, $accessToken)
    {
        return $this->sender->send($scrubbedPayload, $accessToken);
    }

    public function handleResponse($payload, $response)
    {
        if (!is_null($this->responseHandler)) {
            $this->responseHandler->handleResponse($payload, $response);
        }
    }
}<|MERGE_RESOLUTION|>--- conflicted
+++ resolved
@@ -44,16 +44,13 @@
     private $mt_randmax;
 
     private $included_errno = ROLLBAR_INCLUDED_ERRNO_BITMASK;
-<<<<<<< HEAD
     private $use_error_reporting = false;
-=======
     
     /**
      * @var boolean Should debug_backtrace() data be sent with string messages
      * sent through RollbarLogger::log()
      */
     private $sendMessageTrace = false;
->>>>>>> 491f5ad2
 
     public function __construct(array $configArray)
     {
