<?php

namespace Rollbar;

use Rollbar\Payload\Level;

class FluentTest extends \PHPUnit_Framework_TestCase
{

    public function testFluent()
    {
        $socket = socket_create_listen(null);
        socket_getsockname($socket, $address, $port);

        Rollbar::init(array(
            'access_token' => 'ad865e76e7fb496fab096ac07b1dbabb',
            'environment' => 'testing'
        ), false, false, false);
        $logger = Rollbar::scope(array(
            'fluent_host' => $address,
            'fluent_port' => $port,
<<<<<<< HEAD
            'handler' => 'fluent',
        ), false, false, false);
        $logger = Rollbar::logger();
        $this->assertEquals(200, $logger->log(Level::INFO, 'this is a test', array())->getStatus());
=======
            'handler' => 'fluent'
          ));
        $this->assertEquals(200, $logger->log(LogLevel::INFO, 'this is a test', array())->getStatus());
>>>>>>> 4e215519

        socket_close($socket);
    }
}<|MERGE_RESOLUTION|>--- conflicted
+++ resolved
@@ -19,16 +19,9 @@
         $logger = Rollbar::scope(array(
             'fluent_host' => $address,
             'fluent_port' => $port,
-<<<<<<< HEAD
-            'handler' => 'fluent',
-        ), false, false, false);
-        $logger = Rollbar::logger();
+            'handler' => 'fluent'
+        ));
         $this->assertEquals(200, $logger->log(Level::INFO, 'this is a test', array())->getStatus());
-=======
-            'handler' => 'fluent'
-          ));
-        $this->assertEquals(200, $logger->log(LogLevel::INFO, 'this is a test', array())->getStatus());
->>>>>>> 4e215519
 
         socket_close($socket);
     }
