<?php

namespace Rollbar;

use Rollbar\Payload\Level;
use Rollbar\TestHelpers\MockPhpStream;
use Rollbar\Truncation\FramesStrategy;

class DataBuilderTest extends \PHPUnit_Framework_TestCase
{

    /**
     * @var DataBuilder
     */
    private $dataBuilder;

    public function setUp()
    {
        $_SESSION = array();
        
        $this->dataBuilder = new DataBuilder(array(
            'accessToken' => 'abcd1234efef5678abcd1234567890be',
            'environment' => 'tests',
            'levelFactory' => new LevelFactory
        ));
    }

    public function testMakeData()
    {
        $output = $this->dataBuilder->makeData(Level::ERROR, "testing", array());
        $this->assertEquals('tests', $output->getEnvironment());
    }
    
    /**
     * @dataProvider getUrlProvider
     */
    public function testGetUrl($protoData, $hostData, $portData, $dataName)
    {
        // Set up proto
        $pre_SERVER = $_SERVER;
        
        $_SERVER = array_merge(
            $_SERVER,
            $protoData[0],
            $hostData[0],
            $portData[0]
        );
        $expectedProto = $protoData[1];
        $expectedHost = $hostData[1];
        $expectedPort = $portData[1];
        $expectedPort = ($expectedPort == 80 || $expectedPort == 443) ? "" : $expectedPort;
        
        $expected = '';
        $expected = $expectedProto . "://" . $expectedHost .
                    ($expectedPort ? $expected  . ':' . $expectedPort : $expected) .
                    '/';
                    
        if ($expectedHost == 'unknown') {
            $expected = null;
        }
        
        // When DataBuilder builds the data
        $response = $this->dataBuilder->makeData(Level::ERROR, "testing", array());
        $result = $response->getRequest()->getUrl();
        
        $_SERVER = $pre_SERVER;
        
        $this->assertEquals($expected, $result);
    }
    
    public function getUrlProvider()
    {
        $protoData = $this->getUrlProtoProvider();
        $hostData = $this->getUrlHostProvider();
        $portData = $this->getUrlPortProvider();
        
        $testData = array();
        
        $dataName = 0;
        
        foreach ($protoData as $protoTest) {
            foreach ($hostData as $hostTest) {
                foreach ($portData as $portTest) {
                    if ($dataName >= 96 && $dataName <= 99) {
                        continue;
                    }
                    
                    $testData []= array(
                        $protoTest, // test param 1
                        $hostTest, // test param 2
                        $portTest, // test param 3,
                        $dataName // test param 4
                    );
                    
                    $dataName++;
                }
            }
        }
        
        return $testData;
    }
    
    /**
     * @dataProvider parseForwardedStringProvider
     */
    public function testParseForwardedString($forwaded, $expected)
    {
        $output = $this->dataBuilder->parseForwardedString($forwaded);
        $this->assertEquals($expected, $output);
    }
    
    public function parseForwardedStringProvider()
    {
        return array(
            array( // test 1
                'Forwarded: for="_mdn" ',
                array(
                    'for' => array('"_mdn"')
                )
            ),
            array( // test 2
                'Forwarded: for="_mdn", for="_mdn2" ',
                array(
                    'for' => array('"_mdn"', '"_mdn2"')
                )
            ),
            array( // test 3
                'Forwarded: For="[2001:db8:cafe::17]:4711"',
                array(
                    'for' => array('"[2001:db8:cafe::17]:4711"')
                )
            ),
            array( // test 4
                'Forwarded: for=192.0.2.60; proto=http; by=203.0.113.43',
                array(
                    'for' => array('192.0.2.60'),
                    'by' => array('203.0.113.43'),
                    'proto' => 'http'
                )
            ),
            array( // test 5
                'Forwarded: for=192.0.2.43, for=198.51.100.17;'.
                           'by=192.0.2.44, by=198.51.100.18',
                array(
                    'for' => array('192.0.2.43','198.51.100.17'),
                    'by' => array('192.0.2.44','198.51.100.18')
                )
            ),
            array( // test 6
                'Forwarded: for=192.0.2.60; host=hostname; by=203.0.113.43; proto=https',
                array(
                    'for' => array('192.0.2.60'),
                    'by' => array('203.0.113.43'),
                    'host' => 'hostname',
                    'proto' => 'https'
                )
            )
        );
    }
    
    /**
     * @dataProvider getUrlProtoProvider
     */
    public function testGetUrlProto($data, $expected)
    {
        $pre_SERVER = $_SERVER;
        $_SERVER = array_merge($_SERVER, $data);
        
        $output = $this->dataBuilder->getUrlProto();
        
        $this->assertEquals($expected, $output);
        
        $_SERVER = $pre_SERVER;
    }
    
    public function getUrlProtoProvider()
    {
        return array(
            array( // test 1: HTTP_FORWARDED
                array(
                    'HTTP_FORWARDED' => 'Forwarded: for=192.0.2.60; proto=http; by=203.0.113.43',
                ),
                'http'
            ),
            array( // test 2: HTTP_X_FORWARDED
                array(
                    'HTTP_X_FORWARDED_PROTO' => 'http',
                ),
                'http'
            ),
            array( // test 2: HTTP_X_FORWARDED with commas
                array(
                    'HTTP_X_FORWARDED_PROTO' => 'http,https',
                ),
                'http'
            ),
            array( // test 3: HTTPS server global
                array(
                    'HTTPS' => 'on',
                ),
                'https'
            ),
            array( // test 4: default
                array(),
                'http'
            ),
            array( // test 5: HTTP_FORWARDED https
                array(
                    'HTTP_FORWARDED' => 'Forwarded: for=192.0.2.60; proto=https; by=203.0.113.43',
                ),
                'https'
            ),
        );
    }
    
    /**
     * @dataProvider getUrlHostProvider
     */
    public function testGetUrlHost($data, $expected)
    {
        $pre_SERVER = $_SERVER;
        $_SERVER = array_merge($_SERVER, $data);
        
        $output = $this->dataBuilder->getUrlHost();
        
        $_SERVER = $pre_SERVER;
        
        $this->assertEquals($expected, $output);
    }
    
    public function getUrlHostProvider()
    {
        return array(
            array( // test 1: HTTP_FORWARDED
                array(
                    'HTTP_FORWARDED' => 'Forwarded: for=192.0.2.60; host=test-hostname.com; by=203.0.113.43',
                ),
                'test-hostname.com'
            ),
            array( // test 2: HTTP_X_FORWARDED
                array(
                    'HTTP_X_FORWARDED_HOST' => 'test-hostname.com',
                ),
                'test-hostname.com'
            ),
            array( // test 3: HTTP_HOST server global
                array(
                    'HTTP_HOST' => 'test-hostname.com',
                ),
                'test-hostname.com'
            ),
            array( // test 4: default
                array(),
                'unknown'
            ),
            array( // test 5: SERVER_name
                array(
                    'SERVER_NAME' => 'test-hostname.com',
                ),
                'test-hostname.com'
            ),
            array( // test 6: HTTP_HOST server global with port
                array(
                    'HTTP_HOST' => 'test-hostname.com:8080',
                ),
                'test-hostname.com'
            ),
        );
    }
    
    /**
     * @dataProvider getUrlPortProvider
     */
    public function testGetUrlPort($data, $expected)
    {
        $pre_SERVER = $_SERVER;
        $_SERVER = array_merge($_SERVER, $data);
        
        $output = $this->dataBuilder->getUrlPort(
            isset($_SERVER['$proto']) ? $_SERVER['$proto'] : null
        );
        
        $_SERVER = $pre_SERVER;
        
        $this->assertEquals($expected, $output);
    }
    
    public function getUrlPortProvider()
    {
        return array(
            array( // test 1: HTTP_X_FORWARDED
                array(
                    'HTTP_X_FORWARDED_PORT' => '8080',
                ),
                8080
            ),
            array( // test 2: SERVER_PORT server global
                array(
                    'SERVER_PORT' => '8080',
                ),
                8080
            ),
            array( // test 3: default
                array(),
                80
            ),
            array( // test 4: $proto param
                array(
                    '$proto' => 'https',
                ),
                443
            )
        );
    }

    public function testBranchKey()
    {
        $dataBuilder = new DataBuilder(array(
            'accessToken' => 'abcd1234efef5678abcd1234567890be',
            'environment' => 'tests',
            'branch' => 'test-branch',
            'levelFactory' => new LevelFactory
        ));

        $output = $dataBuilder->makeData(Level::ERROR, "testing", array());
        $this->assertEquals('test-branch', $output->getServer()->getBranch());
    }

    public function testCodeVersion()
    {
        $dataBuilder = new DataBuilder(array(
            'accessToken' => 'abcd1234efef5678abcd1234567890be',
            'environment' => 'tests',
            'code_version' => '3.4.1',
            'levelFactory' => new LevelFactory
        ));
        $output = $dataBuilder->makeData(Level::ERROR, "testing", array());
        $this->assertEquals('3.4.1', $output->getCodeVersion());
    }

    public function testHost()
    {
        $dataBuilder = new DataBuilder(array(
            'accessToken' => 'abcd1234efef5678abcd1234567890be',
            'environment' => 'tests',
            'host' => 'my host',
            'levelFactory' => new LevelFactory
        ));
        $output = $dataBuilder->makeData(Level::ERROR, "testing", array());
        $this->assertEquals('my host', $output->getServer()->getHost());
    }
    
    public function testGetMessage()
    {
        $dataBuilder = new DataBuilder(array(
            'accessToken' => 'abcd1234efef5678abcd1234567890be',
            'environment' => 'tests',
            'levelFactory' => new LevelFactory
        ));
        
        $result = $dataBuilder->makeData(Level::ERROR, "testing", array());
        $this->assertNull($result->getBody()->getValue()->getBacktrace());
    }
    
    public function testGetMessageSendMessageTrace()
    {
        
        $dataBuilder = new DataBuilder(array(
            'accessToken' => 'abcd1234efef5678abcd1234567890be',
            'environment' => 'tests',
            'send_message_trace' => true,
            'levelFactory' => new LevelFactory
        ));
    
        $result = $dataBuilder->makeData(Level::ERROR, "testing", array());
        $this->assertNotEmpty($result->getBody()->getValue()->getBacktrace());
    }
    
    public function testGetMessageTraceArguments()
    {
        // Negative test
        $c = new Config(array(
            'access_token' => 'abcd1234efef5678abcd1234567890be',
            'environment' => 'tests',
            'send_message_trace' => true
        ));
        $dataBuilder = $c->getDataBuilder();
    
        $result = $dataBuilder->makeData(Level::ERROR, 'testing', array());
        $frames = $result->getBody()->getValue()->getBacktrace();
        
        $this->assertArrayNotHasKey(
            'args',
            $frames[0],
            "Arguments in stack frames included when they should have not been."
        );
        
        // Positive test
        $c = new Config(array(
            'access_token' => 'abcd1234efef5678abcd1234567890be',
            'environment' => 'tests',
            'send_message_trace' => true,
            'local_vars_dump' => true
        ));
        $dataBuilder = $c->getDataBuilder();
    
        $expected = 'testing';
        $result = $dataBuilder->makeData(Level::ERROR, $expected, array());
        $frames = $result->getBody()->getValue()->getBacktrace();
        
        $this->assertEquals(
            $expected,
            $frames[0]['args'][0],
            "Arguments in stack frames NOT included when they should be."
        );
    }
    
    public function testExceptionTraceArguments()
    {
        // Negative test
        $dataBuilder = new DataBuilder(array(
            'accessToken' => 'abcd1234efef5678abcd1234567890be',
            'environment' => 'tests',
            'levelFactory' => new LevelFactory
        ));
        $ex = $this->exceptionTraceArgsHelper('trace args message');
        $frames = $dataBuilder->getExceptionTrace($ex)->getFrames();
        $this->assertNull($frames[0]->getArgs(), "Frames arguments available in trace when they should not be.");
        
        // Positive test
        $dataBuilder = new DataBuilder(array(
            'accessToken' => 'abcd1234efef5678abcd1234567890be',
            'environment' => 'tests',
            'local_vars_dump' => true,
            'levelFactory' => new LevelFactory
        ));
        $expected = 'trace args message';
        $ex = $this->exceptionTraceArgsHelper($expected);
        $frames = $dataBuilder->getExceptionTrace($ex)->getFrames();
        $args = $frames[0]->getArgs();
        
        $this->assertEquals($expected, $args[0], "Frames arguments NOT available in trace when they should be.");
    }
    
    private function exceptionTraceArgsHelper($message)
    {
        return new \Exception($message);
    }

    public function testExceptionFramesWithoutContext()
    {
        $dataBuilder = new DataBuilder(array(
            'accessToken' => 'abcd1234efef5678abcd1234567890be',
            'environment' => 'tests',
            'include_error_code_context' => true,
            'include_exception_code_context' => false,
            'levelFactory' => new LevelFactory
        ));
        $output = $dataBuilder->getExceptionTrace(new \Exception())->getFrames();
        $this->assertNull($output[1]->getContext());
    }

    public function testExceptionFramesWithoutContextDefault()
    {
        $dataBuilder = new DataBuilder(array(
            'accessToken' => 'abcd1234efef5678abcd1234567890be',
            'environment' => 'tests',
            'levelFactory' => new LevelFactory
        ));
        $output = $dataBuilder->getExceptionTrace(new \Exception())->getFrames();
        $this->assertNull($output[1]->getContext());
    }

    public function testExceptionFramesWithContext()
    {
        $dataBuilder = new DataBuilder(array(
            'accessToken' => 'abcd1234efef5678abcd1234567890be',
            'environment' => 'tests',
            'include_exception_code_context' => true,
            'levelFactory' => new LevelFactory
        ));
        $output = $dataBuilder->getExceptionTrace(new \Exception())->getFrames();
        $this->assertNotEmpty($output[1]->getContext());
    }

    public function testFramesWithoutContext()
    {
        $dataBuilder = new DataBuilder(array(
            'accessToken' => 'abcd1234efef5678abcd1234567890be',
            'environment' => 'tests',
            'include_error_code_context' => false,
            'include_exception_code_context' => true,
            'levelFactory' => new LevelFactory
        ));
        $testFilePath = __DIR__ . '/DataBuilderTest.php';
        $backtrace = array(
            array(
                'file' => $testFilePath,
                'function' => 'testFramesWithoutContext',
                'line' => 42
            ),
            array(
                'file' => $testFilePath,
                'function' => 'testFramesWithContext',
                'line' => 99
            ),
        );
        $output = $dataBuilder->getErrorTrace(new ErrorWrapper(E_ERROR, 'bork', null, null, $backtrace))->getFrames();
        $this->assertNull($output[0]->getContext());
    }

    public function testFramesWithContext()
    {

        $testFilePath = __DIR__ . '/DataBuilderTest.php';

        $dataBuilder = new DataBuilder(array(
            'accessToken' => 'abcd1234efef5678abcd1234567890be',
            'environment' => 'tests',
            'include_error_code_context' => true,
            'include_exception_code_context' => false,
            'levelFactory' => new LevelFactory
        ));

        $backTrace = array(
            array(
                'file' => $testFilePath,
                'function' => 'testFramesWithoutContext'
            ),
            array(
                'file' => $testFilePath,
                'function' => 'testFramesWithContext'
            ),
        );

        $file = fopen($testFilePath, 'r');
        $lineNumber = 0;
        while (!feof($file)) {
            $lineNumber++;
            $line = fgets($file);

            if ($line == '    public function testFramesWithoutContext()
') {
                $backTrace[0]['line'] = $lineNumber;
            } elseif ($line == '    public function testFramesWithContext()
') {
                $backTrace[1]['line'] = $lineNumber;
            }
        }
        fclose($file);

        $output = $dataBuilder->getErrorTrace(new ErrorWrapper(E_ERROR, 'bork', null, null, $backTrace))->getFrames();
        $pre = $output[0]->getContext()->getPre();

        $expected = array();
        $fileContent = file($backTrace[0]['file']);
        for ($i = 7; $i > 1; $i--) {
            $expectedLine = $fileContent[$backTrace[0]['line']-$i];
            $expected[] = $expectedLine;
        }

        $this->assertEquals(
            str_replace(array("\r", "\n"), '', $expected),
            str_replace(array("\r", "\n"), '', $pre)
        );
    }

    public function testFramesWithoutContextDefault()
    {
        $testFilePath = __DIR__ . '/DataBuilderTest.php';

        $dataBuilder = new DataBuilder(array(
            'accessToken' => 'abcd1234efef5678abcd1234567890be',
            'environment' => 'tests',
            'levelFactory' => new LevelFactory
        ));

        $backTrace = array(
            array(
                'file' => $testFilePath,
                'function' => 'testFramesWithoutContext'
            ),
            array(
                'file' => $testFilePath,
                'function' => 'testFramesWithContext'
            ),
        );

        $file = fopen($testFilePath, 'r');
        $lineNumber = 0;
        while (!feof($file)) {
            $lineNumber++;
            $line = fgets($file);

            if ($line == '    public function testFramesWithoutContext()
') {
                $backTrace[0]['line'] = $lineNumber;
            } elseif ($line == '    public function testFramesWithContext()
') {
                $backTrace[1]['line'] = $lineNumber;
            }
        }
        fclose($file);

        $output = $dataBuilder->getErrorTrace(new ErrorWrapper(E_ERROR, 'bork', null, null, $backTrace))->getFrames();
        $this->assertNull($output[0]->getContext());
    }

    public function testPerson()
    {
        $dataBuilder = new DataBuilder(array(
            'accessToken' => 'abcd1234efef5678abcd1234567890be',
            'environment' => 'tests',
            'person' => array(
                'id' => '123',
                'email' => 'test@test.com'
            ),
            'levelFactory' => new LevelFactory
        ));
        $output = $dataBuilder->makeData(Level::ERROR, "testing", array());
        $this->assertEquals('test@test.com', $output->getPerson()->getEmail());
    }

    public function testPersonFunc()
    {
        $dataBuilder = new DataBuilder(array(
            'accessToken' => 'abcd1234efef5678abcd1234567890be',
            'environment' => 'tests',
            'person_fn' => function () {
                return array(
                    'id' => '123',
                    'email' => 'test@test.com'
                );
            },
            'levelFactory' => new LevelFactory
        ));
        $output = $dataBuilder->makeData(Level::ERROR, "testing", array());
        $this->assertEquals('test@test.com', $output->getPerson()->getEmail());
    }
    
    public function testPersonFuncException()
    {
        \Rollbar\Rollbar::init(array(
            'access_token' => 'abcd1234efef5678abcd1234567890be',
            'environment' => 'tests'
        ));
        $logger = \Rollbar\Rollbar::scope(array(
            'person_fn' => function () {
                throw new \Exception("Exception from person_fn");
            }
        ));
        
        try {
            $logger->log(Level::ERROR, "testing exceptions in person_fn", array());
            $this->assertTrue(true); // assert that exception was not thrown
        } catch (\Exception $exception) {
            $this->fail("Exception in person_fn was not caught.");
        }
    }

    public function testRoot()
    {
        $dataBuilder = new DataBuilder(array(
            'accessToken' => 'abcd1234efef5678abcd1234567890be',
            'environment' => 'tests',
            'root' => '/var/www/app',
            'levelFactory' => new LevelFactory
        ));
        $output = $dataBuilder->makeData(Level::ERROR, "testing", array());
        $this->assertEquals('/var/www/app', $output->getServer()->getRoot());
    }

    public function scrubUrlDataProvider()
    {
        return array(
            'nothing to scrub' => array(
                'https://rollbar.com', // $testData
                array(), // $scrubfields
                'https://rollbar.com' // $expected
            ),
            'mix of scrub and no scrub' => array(
                'https://rollbar.com?arg1=val1&arg2=val2&arg3=val3', // $testData
                array('arg2'), // $scrubFields
                'https://rollbar.com?arg1=val1&arg2=xxxxxxxx&arg3=val3' // $expected
            ),
        );
    }
    
    /**
     * @dataProvider scrubDataProvider
     */
    public function testScrub($testData, $scrubFields, $expected)
    {
        $dataBuilder = new DataBuilder(array(
            'accessToken' => 'abcd1234efef5678abcd1234567890be',
            'environment' => 'tests',
            'scrubFields' => $scrubFields,
            'levelFactory' => new LevelFactory
        ));
        $result = $dataBuilder->scrub($testData);
        $this->assertEquals($expected, $result, "Looks like some fields did not get scrubbed correctly.");
    }
    
    public function scrubDataProvider()
    {
        return array_merge(array(
            'flat data array' =>
                $this->scrubFlatDataProvider(),
            'recursive data array' =>
                $this->scrubRecursiveDataProvider(),
            'string encoded values' =>
                $this->scrubFlatStringDataProvider(),
            'string encoded recursive values' =>
                $this->scrubRecursiveStringDataProvider(),
            'string encoded recursive values in recursive array' =>
                $this->scrubRecursiveStringRecursiveDataProvider()
        ), $this->scrubUrlDataProvider(), $this->scrubJSONNumbersProvider());
    }

    private function scrubJSONNumbersProvider()
    {
        return array(
            'plain array' => array(
                  '[1023,1924]',
                  array(
                      'sensitive'
                  ),
                  '[1023,1924]'
            ),
            'param equals array' => array(
                'b=[1023,1924]',
                array(
                    'sensitive'
                ),
                'b=[1023,1924]'
            )
        );
    }

    private function scrubFlatDataProvider()
    {
        return array(
            array( // $testData
                'non sensitive data' => '123',
                'sensitive data' => '456'
            ),
            array( // $scrubFields
                'sensitive data'
            ),
            array( // $expected
                'non sensitive data' => '123',
                'sensitive data' => '********'
            )
        );
    }
    
    private function scrubRecursiveDataProvider()
    {
        return array(
            array( // $testData
                'non sensitive data 1' => '123',
                'non sensitive data 2' => '456',
                'non sensitive data 3' => '4&56',
                'non sensitive data 4' => 'a=4&56',
                'non sensitive data 6' => '?baz&foo=bar',
                'sensitive data' => '456',
                array(
                    'non sensitive data 3' => '789',
                    'non sensitive data 5' => '789&5=',
                    'recursive sensitive data' => 'qwe',
                    'non sensitive data 3' => 'rty',
                    array(
                        'recursive sensitive data' => array(),
                    )
                ),
            ),
            array( // $scrubFields
                'sensitive data',
                'recursive sensitive data',
                'foo'
            ),
            array( // $expected
                'non sensitive data 1' => '123',
                'non sensitive data 2' => '456',
                'non sensitive data 3' => '4&56',
                'non sensitive data 4' => 'a=4&56',
                'non sensitive data 6' => '?baz=&foo=xxxxxxxx',
                'sensitive data' => '********',
                array(
                    'non sensitive data 3' => '789',
                    'non sensitive data 5' => '789&5=',
                    'recursive sensitive data' => '********',
                    'non sensitive data 3' => 'rty',
                    array(
                        'recursive sensitive data' => '********',
                    )
                ),
            ),
        );
    }
    
    private function scrubFlatStringDataProvider()
    {
        return array(
            // $testData
            '?' . http_build_query(
                array(
                    'arg1' => 'val 1',
                    'sensitive' => 'scrubit',
                    'arg2' => 'val 3'
                )
            ),
            array( // $scrubFields
                'sensitive'
            ),
            // $expected
            '?' . http_build_query(
                array(
                    'arg1' => 'val 1',
                    'sensitive' => 'xxxxxxxx',
                    'arg2' => 'val 3'
                )
            ),
        );
    }
    
    private function scrubRecursiveStringDataProvider()
    {
        return array(
            // $testData
            '?' . http_build_query(
                array(
                    'arg1' => 'val 1',
                    'sensitive' => 'scrubit',
                    'arg2' => array(
                        'arg3' => 'val 3',
                        'sensitive' => 'scrubit'
                    )
                )
            ),
            array( // $scrubFields
                'sensitive'
            ),
            // $expected
            '?' . http_build_query(
                array(
                    'arg1' => 'val 1',
                    'sensitive' => 'xxxxxxxx',
                    'arg2' => array(
                        'arg3' => 'val 3',
                        'sensitive' => 'xxxxxxxx'
                    )
                )
            ),
        );
    }
    
    private function scrubRecursiveStringRecursiveDataProvider()
    {
        return array(
            array( // $testData
                'non sensitive data 1' => '123',
                'non sensitive data 2' => '456',
                'sensitive data' => '456',
                array(
                    'non sensitive data 3' => '789',
                    'recursive sensitive data' => 'qwe',
                    'non sensitive data 3' => '?' . http_build_query(
                        array(
                            'arg1' => 'val 1',
                            'sensitive' => 'scrubit',
                            'arg2' => array(
                                'arg3' => 'val 3',
                                'sensitive' => 'scrubit'
                            )
                        )
                    ),
                    array(
                        'recursive sensitive data' => array(),
                    )
                ),
            ),
            array( // $scrubFields
                'sensitive data',
                'recursive sensitive data',
                'sensitive'
            ),
            array( // $expected
                'non sensitive data 1' => '123',
                'non sensitive data 2' => '456',
                'sensitive data' => '********',
                array(
                    'non sensitive data 3' => '789',
                    'recursive sensitive data' => '********',
                    'non sensitive data 3' => '?' . http_build_query(
                        array(
                            'arg1' => 'val 1',
                            'sensitive' => 'xxxxxxxx',
                            'arg2' => array(
                                'arg3' => 'val 3',
                                'sensitive' => 'xxxxxxxx'
                            )
                        )
                    ),
                    array(
                        'recursive sensitive data' => '********',
                    )
                ),
            )
        );
    }

    /**
     * @dataProvider scrubArrayDataProvider
     */
    public function testScrubArray($testData, $scrubFields, $expected)
    {
        $dataBuilder = new DataBuilder(array(
            'accessToken' => 'abcd1234efef5678abcd1234567890be',
            'environment' => 'tests',
            'scrubFields' => $scrubFields,
            'levelFactory' => new LevelFactory
        ));
        $result = $dataBuilder->scrub($testData);
        $this->assertEquals($expected, $result, "Looks like some fields did not get scrubbed correctly.");
    }

    public function scrubArrayDataProvider()
    {
        return array(
            'flat data array' => array(
                array( // $testData
                    'non sensitive data' => '123',
                    'sensitive data' => '456'
                ),
                array( // $scrubFields
                    'sensitive data'
                ),
                array( // $expected
                    'non sensitive data' => '123',
                    'sensitive data' => '********'
                )
            ),
            'recursive data array' => array(
                array( // $testData
                    'non sensitive data 1' => '123',
                    'non sensitive data 2' => '456',
                    'sensitive data' => '456',
                    array(
                        'non sensitive data 3' => '789',
                        'recursive sensitive data' => 'qwe',
                        'non sensitive data 3' => 'rty',
                        array(
                            'recursive sensitive data' => array(),
                        )
                    ),
                ),
                array( // $scrubFields
                    'sensitive data',
                    'recursive sensitive data'
                ),
                array( // $expected
                    'non sensitive data 1' => '123',
                    'non sensitive data 2' => '456',
                    'sensitive data' => '********',
                    array(
                        'non sensitive data 3' => '789',
                        'recursive sensitive data' => '********',
                        'non sensitive data 3' => 'rty',
                        array(
                            'recursive sensitive data' => '********',
                        )
                    ),
                ),
            )
        );
    }

    public function testScrubReplacement()
    {
        $testData = array('scrubit' => '123');
        
        $dataBuilder = new DataBuilder(array(
            'accessToken' => 'abcd1234efef5678abcd1234567890be',
            'environment' => 'tests',
            'scrubFields' => array('scrubit'),
            'levelFactory' => new LevelFactory
        ));
        
        $result = $dataBuilder->scrub($testData, "@");

        $this->assertEquals("@@@@@@@@", $result['scrubit']);
    }
    
    public function testSetRequestBody()
    {
        $_POST['arg1'] = "val1";
        $_POST['arg2'] = "val2";
        $streamInput = http_build_query($_POST);
        
        stream_wrapper_unregister("php");
        stream_wrapper_register("php", "\Rollbar\TestHelpers\MockPhpStream");

        file_put_contents('php://input', $streamInput);
        
        $dataBuilder = new DataBuilder(array(
            'accessToken' => 'abcd1234efef5678abcd1234567890be',
            'environment' => 'tests',
<<<<<<< HEAD
            'levelFactory' => new LevelFactory
=======
            'include_raw_request_body' => true
>>>>>>> 4e215519
        ));
        $output = $dataBuilder->makeData(Level::ERROR, "testing", array());
        $requestBody = $output->getRequest()->getBody();
        
        $this->assertEquals($streamInput, $requestBody);
        if (version_compare(PHP_VERSION, '5.6.0') < 0) {
            $this->assertEquals($streamInput, $_SERVER['php://input']);
        }
        
        stream_wrapper_restore("php");
    }
    
    /**
     * @dataProvider truncateProvider
     */
    public function testTruncate($data)
    {
        $result = $this->dataBuilder->truncate($data);
        
        $size = strlen(json_encode($result));
        
        $this->assertTrue(
            $size <= DataBuilder::MAX_PAYLOAD_SIZE,
            "Truncation failed. Payload size exceeds MAX_PAYLOAD_SIZE."
        );
    }
    
    public function truncateProvider()
    {
        
        $stringsTest = new Truncation\StringsStrategyTest();
        $framesTest = new Truncation\FramesStrategyTest();
        $minBodyTest = new Truncation\MinBodyStrategyTest();
        
        $data = array_merge(
            $stringsTest->executeProvider(),
            $framesTest->executeProvider(),
            $minBodyTest->executeProvider()
        );
        
        return $data;
    }
    
    public function testGenerateErrorWrapper()
    {
        $result = $this->dataBuilder->generateErrorWrapper(E_ERROR, 'bork', null, null);
        
        $this->assertTrue($result instanceof ErrorWrapper);
    }

    /**
     * @dataProvider captureErrorStacktracesProvider
     */
    public function testCaptureErrorStacktracesException(
        $captureErrorStacktraces,
        $expected
    ) {
    
        $dataBuilder = new DataBuilder(array(
            'accessToken' => 'abcd1234efef5678abcd1234567890be',
            'environment' => 'tests',
            'capture_error_stacktraces' => $captureErrorStacktraces,
            'levelFactory' => new LevelFactory
        ));
        
        $result = $dataBuilder->makeData(
            Level::ERROR,
            new \Exception(),
            array()
        );
        $frames = $result->getBody()->getValue()->getFrames();
        
        $this->assertEquals($expected, count($frames) === 0);
    }
    
    /**
     * @dataProvider captureErrorStacktracesProvider
     */
    public function testCaptureErrorStacktracesError(
        $captureErrorStacktraces,
        $expected
    ) {
    
        $dataBuilder = new DataBuilder(array(
            'accessToken' => 'abcd1234efef5678abcd1234567890be',
            'environment' => 'tests',
            'capture_error_stacktraces' => $captureErrorStacktraces,
            'levelFactory' => new LevelFactory
        ));
        
        $result = $dataBuilder->generateErrorWrapper(E_ERROR, 'bork', null, null);
        $frames = $result->getBacktrace();
        
        $this->assertEquals($expected, count($frames) === 0);
    }
    
    public function captureErrorStacktracesProvider()
    {
        return array(
            array(false,true),
            array(true, false)
        );
    }
}<|MERGE_RESOLUTION|>--- conflicted
+++ resolved
@@ -1006,11 +1006,8 @@
         $dataBuilder = new DataBuilder(array(
             'accessToken' => 'abcd1234efef5678abcd1234567890be',
             'environment' => 'tests',
-<<<<<<< HEAD
-            'levelFactory' => new LevelFactory
-=======
+            'levelFactory' => new LevelFactory,
             'include_raw_request_body' => true
->>>>>>> 4e215519
         ));
         $output = $dataBuilder->makeData(Level::ERROR, "testing", array());
         $requestBody = $output->getRequest()->getBody();
