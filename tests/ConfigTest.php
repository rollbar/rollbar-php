--- conflicted
+++ resolved
@@ -208,7 +208,6 @@
         $c->send($p, $this->token);
     }
     
-<<<<<<< HEAD
     public function testEndpoint()
     {
         $payload = m::mock("Rollbar\Payload\Payload");
@@ -241,7 +240,8 @@
             "http://localhost/api/1/item/",
             $config->getSender()->getEndpoint()
         );
-=======
+    }
+
     public function testSendMessageTrace()
     {
         $c = new Config(array(
@@ -258,7 +258,6 @@
         ));
         
         $this->assertFalse($c->getSendMessageTrace());
->>>>>>> 491f5ad2
     }
 
     public function testCheckIgnore()
