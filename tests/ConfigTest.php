--- conflicted
+++ resolved
@@ -328,7 +328,6 @@
         $this->assertTrue($isUncaughtPassed);
         $this->assertEquals($this->error, $errorPassed);
     }
-<<<<<<< HEAD
     
     public function testCaptureErrorStacktraces()
     {
@@ -347,7 +346,7 @@
         );
         
         $this->assertEmpty($result->getBody()->getValue()->getFrames());
-=======
+    }
 
     /**
      * @dataProvider useErrorReportingProvider
@@ -406,6 +405,5 @@
                 false
             )
         );
->>>>>>> c73b83d5
     }
 }