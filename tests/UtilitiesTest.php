--- conflicted
+++ resolved
@@ -109,7 +109,6 @@
         $this->assertArrayNotHasKey("myNullValue", $result);
         $this->assertArrayNotHasKey("my_null_value", $result);
     }
-<<<<<<< HEAD
     
     public function testSerializationCycleChecking()
     {
@@ -140,7 +139,7 @@
             '/<CircularReference.*/',
             $result["payload"]["data"]["body"]["message"][0]["value"]["child"]["value"]["parent"]
         );
-=======
+    }
 
     public function testSerializeForRollbarNestingLevels()
     {
@@ -153,12 +152,15 @@
                 ),
             ),
         );
-        $result = Utilities::serializeForRollbar($obj, null, 2);
+        
+        $objectHashes = array();
+        $result = Utilities::serializeForRollbar($obj, null, $objectHashes, 2);
         $this->assertArrayHasKey('one', $result);
         $this->assertArrayHasKey('two', $result['one']);
         $this->assertArrayNotHasKey('three', $result['one']['two']);
 
-        $result = Utilities::serializeForRollbar($obj, null, 3);
+        $objectHashes = array();
+        $result = Utilities::serializeForRollbar($obj, null, $objectHashes, 3);
         $this->assertArrayHasKey('one', $result);
         $this->assertArrayHasKey('two', $result['one']);
         $this->assertArrayHasKey('three', $result['one']['two']);
@@ -169,6 +171,5 @@
         $this->assertArrayHasKey('two', $result['one']);
         $this->assertArrayHasKey('three', $result['one']['two']);
         $this->assertArrayHasKey('four', $result['one']['two']['three']);
->>>>>>> 23680ffc
     }
 }