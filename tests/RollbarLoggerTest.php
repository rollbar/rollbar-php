<?php namespace Rollbar;

<<<<<<< HEAD
use Rollbar\Payload\Level;
=======
use Psr\Log\LogLevel;
use Rollbar\Payload\Level;
use Rollbar\Payload\Payload;
>>>>>>> ad30a97c

class RollbarLoggerTest extends \PHPUnit_Framework_TestCase
{
    
    public function setUp()
    {
        $_SESSION = array();
    }

    public function testConfigure()
    {
        $l = new RollbarLogger(array(
            "access_token" => "accessaccesstokentokentokentoken",
            "environment" => "testing-php"
        ));
        $l->configure(array("extraData" => 15));
        $extended = $l->scope(array())->extend(array());
        $this->assertEquals(15, $extended['extraData']);
    }

    public function testLog()
    {
        $l = new RollbarLogger(array(
            "access_token" => "ad865e76e7fb496fab096ac07b1dbabb",
            "environment" => "testing-php"
        ));
        $response = $l->log(Level::warning(), "Testing PHP Notifier", array());
        $this->assertEquals(200, $response->getStatus());
    }

    public function testErrorSampleRates()
    {
        $l = new RollbarLogger(array(
            "access_token" => "ad865e76e7fb496fab096ac07b1dbabb",
            "environment" => "testing-php",
            "error_sample_rates" => array(
                E_ERROR => 0
            )
        ));
        $response = $l->log(Level::error(), new ErrorWrapper(E_ERROR, '', null, null, array()), array());
        $this->assertEquals(0, $response->getStatus());
    }

    public function testIncludedErrNo()
    {
        $l = new RollbarLogger(array(
            "access_token" => "ad865e76e7fb496fab096ac07b1dbabb",
            "environment" => "testing-php",
            "included_errno" => E_ERROR | E_WARNING
        ));
        $response = $l->log(Level::error(), new ErrorWrapper(E_USER_ERROR, '', null, null, array()), array());
        $this->assertEquals(0, $response->getStatus());
    }
    
    private function scrubTestHelper($config = array(), $context = array())
    {
        $scrubFields = array('sensitive');
        
        $defaultConfig = array(
            'access_token' => 'abcd1234efef5678abcd1234567890be',
            'environment' => 'tests',
            'scrub_fields' => $scrubFields
        );
        
        $config = new Config(array_replace_recursive($defaultConfig, $config));

        $dataBuilder = new DataBuilder($config->getConfigArray());
        $data = $dataBuilder->makeData(Level::fromName('error'), "testing", $context);
        $payload = new Payload($data, $config->getAccessToken());

        $scrubbed = $payload->jsonSerialize();

        $result = $dataBuilder->scrub($scrubbed);
        
        return $result;
    }
    
    /**
     * @param string $dataName Human-readable name of the type of data under test
     * @param array $result The result of the code under test
     * @param string $scrubField The key that will be asserted for scrubbing
     * @param boolean $recursive Check recursive scrubbing
     * @param string $replacement Character used for scrubbing
     */
    private function scrubTestAssert(
        $dataName,
        $result,
        $scrubField = 'sensitive',
        $recursive = true,
        $replacement = '*'
    ) {
    
        
        $this->assertEquals(
            str_repeat($replacement, 8),
            $result[$scrubField],
            "$dataName did not get scrubbed."
        );

        if ($recursive) {
            $this->assertEquals(
                str_repeat($replacement, 8),
                $result['recursive'][$scrubField],
                "$dataName did not get scrubbed recursively."
            );
        }
    }
    
    public function scrubDataProvider()
    {
        return array(
            array( // test 1
                array( // $testData
                    'nonsensitive' => 'value 1',
                    'sensitive' => 'value 2',
                    'recursive' => array(
                        'sensitive' => 'value 1',
                        'nonsensitive' => 'value 2'
                    )
                )
            )
        );
    }
    
    /**
     * @dataProvider scrubDataProvider
     */
    public function testScrubGET($testData)
    {
        $_GET = $testData;
        $result = $this->scrubTestHelper();
        $this->scrubTestAssert('$_GET', $result['data']['request']['GET']);
    }
    
    
    /**
     * @dataProvider scrubDataProvider
     */
    public function testGetRequestScrubPOST($testData)
    {
        $_POST = $testData;
        $result = $this->scrubTestHelper();
        $this->scrubTestAssert('$_POST', $result['data']['request']['POST']);
    }

    /**
     * @dataProvider scrubDataProvider
     */
    public function testGetRequestScrubSession($testData)
    {
        $_SESSION = $testData;
        $result = $this->scrubTestHelper();
        $this->scrubTestAssert('$_SESSION', $result['data']['request']['session']);
    }
    
    public function testGetScrubbedHeaders()
    {
        $_SERVER['HTTP_CONTENT_TYPE'] = 'text/html; charset=utf-8';
        $_SERVER['HTTP_SENSITIVE'] = 'Scrub this';
        
        $scrubField = 'Sensitive';
        
        $result = $this->scrubTestHelper(array('scrub_fields' => array($scrubField)));
        $this->scrubTestAssert(
            'Headers',
            $result['data']['request']['headers'],
            $scrubField, // field names in headers are slight different convenstion
            false // non-recursive
        );
    }

    /**
     * @dataProvider scrubDataProvider
     */
    public function testGetRequestScrubExtras($testData)
    {
        $extras = array(
            'extraField1' => $testData
        );
        
        $result = $this->scrubTestHelper(array('requestExtras' => $extras));
        
        $this->scrubTestAssert(
            "Request extras",
            $result['data']['request']['extraField1']
        );
    }
    
    /**
     * @dataProvider scrubDataProvider
     */
    public function testMakeDataScrubServerExtras($testData)
    {
        $extras = array(
            'extraField1' => $testData
        );
        
        $result = $this->scrubTestHelper(array('serverExtras' => $extras));
        
        $this->scrubTestAssert(
            "Server extras",
            $result['data']['server']['extraField1']
        );
    }
    
    /**
     * @dataProvider scrubDataProvider
     */
    public function testMakeDataScrubCustom($testData)
    {
        $custom = $testData;
        $result = $this->scrubTestHelper(array('custom' => $custom));

        $this->scrubTestAssert(
            "Custom",
            $result['data']['custom']
        );
    }
    
    /**
     * @dataProvider scrubDataProvider
     */
    public function testGetRequestScrubBodyContext($testData)
    {
        $bodyContext = array(
            'context1' => $testData
        );
        
        $result = $this->scrubTestHelper(
            array('custom' => $bodyContext),
            $bodyContext
        );

        $this->scrubTestAssert(
            "Request body context",
            $result['data']['body']['message']['context1']
        );
    }
    
    public function scrubQueryStringDataProvider()
    {
        $data = $this->scrubDataProvider();
        
        foreach ($data as &$test) {
            $test[0] = http_build_query($test[0]);
        }
        
        return $data;
    }
    
    /**
     * @dataProvider scrubQueryStringDataProvider
     */
    public function testGetUrlScrub($testData)
    {
        $_SERVER['SERVER_NAME'] = 'localhost';
        $_SERVER['REQUEST_URI'] = "/index.php?$testData";
        
        $result = $this->scrubTestHelper();
        $parsed = array();
        parse_str(parse_url($result['data']['request']['url'], PHP_URL_QUERY), $parsed);

        $this->scrubTestAssert(
            "Url",
            $parsed,
            'sensitive',
            true,
            'x' // query string is scrubbed with "x" rather than "*"
        );
    }
    
    /**
     * @dataProvider scrubQueryStringDataProvider
     */
    public function testGetRequestScrubQueryString($testData)
    {
        $_SERVER['QUERY_STRING'] = "?$testData";
        
        $result = $this->scrubTestHelper();
        $parsed = array();
        parse_str($result['data']['request']['query_string'], $parsed);
        
        $this->scrubTestAssert(
            "Query string",
            $parsed,
            'sensitive',
            true,
            'x' // query string is scrubbed with "x" rather than "*"
        );
    }
}<|MERGE_RESOLUTION|>--- conflicted
+++ resolved
@@ -1,12 +1,7 @@
 <?php namespace Rollbar;
 
-<<<<<<< HEAD
-use Rollbar\Payload\Level;
-=======
-use Psr\Log\LogLevel;
 use Rollbar\Payload\Level;
 use Rollbar\Payload\Payload;
->>>>>>> ad30a97c
 
 class RollbarLoggerTest extends \PHPUnit_Framework_TestCase
 {
@@ -74,7 +69,7 @@
         $config = new Config(array_replace_recursive($defaultConfig, $config));
 
         $dataBuilder = new DataBuilder($config->getConfigArray());
-        $data = $dataBuilder->makeData(Level::fromName('error'), "testing", $context);
+        $data = $dataBuilder->makeData(Level::error(), "testing", $context);
         $payload = new Payload($data, $config->getAccessToken());
 
         $scrubbed = $payload->jsonSerialize();
